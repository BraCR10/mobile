import 'package:flutter/foundation.dart';

class Config {
  // Nostr configuration
  static const List<String> nostrRelays = [
    'wss://relay.mostro.network',
    //'ws://127.0.0.1:7000',
    //'ws://192.168.1.103:7000',
    //'ws://10.0.2.2:7000', // mobile emulator
  ];

  // Mostro hexkey
  static const String mostroPubKey =
      '82fa8cb978b43c79b2156585bac2c011176a21d2aead6d9f7c575c005be88390';
  //'9d9d0455a96871f2dc4289b8312429db2e925f167b37c77bf7b28014be235980';

  static const String dBName = 'mostro.db';
  static const String dBPassword = 'mostro';

<<<<<<< HEAD
  // Connection timeout for relays
=======
  // Timeout for relay connections
>>>>>>> 733ea90c
  static const Duration nostrConnectionTimeout = Duration(seconds: 30);

  static bool fullPrivacyMode = false;

  // Debug mode
  static bool get isDebug => !kReleaseMode;

  // Mostro version
  static int mostroVersion = 1;

  static const int expirationSeconds = 900;
  static const int expirationHours = 24;
  static const int cleanupIntervalMinutes = 30;
  static const int sessionExpirationHours = 36;
  

<<<<<<< HEAD
  // Notifications configuration
=======
  // Notification configuration
>>>>>>> 733ea90c
  static String notificationChannelId = 'mostro_mobile';
  static int notificationId = 38383;

  // Timeouts for timeout detection (new critical operations)
  static const Duration timeoutDetectionTimeout = Duration(seconds: 8);
  static const Duration messageStorageTimeout = Duration(seconds: 5);
}<|MERGE_RESOLUTION|>--- conflicted
+++ resolved
@@ -17,11 +17,10 @@
   static const String dBName = 'mostro.db';
   static const String dBPassword = 'mostro';
 
-<<<<<<< HEAD
-  // Connection timeout for relays
-=======
+
+
   // Timeout for relay connections
->>>>>>> 733ea90c
+
   static const Duration nostrConnectionTimeout = Duration(seconds: 30);
 
   static bool fullPrivacyMode = false;
@@ -38,11 +37,9 @@
   static const int sessionExpirationHours = 36;
   
 
-<<<<<<< HEAD
-  // Notifications configuration
-=======
+
   // Notification configuration
->>>>>>> 733ea90c
+
   static String notificationChannelId = 'mostro_mobile';
   static int notificationId = 38383;
 
