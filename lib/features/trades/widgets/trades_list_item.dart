--- conflicted
+++ resolved
@@ -38,12 +38,9 @@
       child: Container(
         margin: const EdgeInsets.symmetric(horizontal: 16.0, vertical: 8.0),
         decoration: BoxDecoration(
-<<<<<<< HEAD
+
           color: AppTheme.dark1,
-=======
-          color: const Color(
-              0xFF1D212C), // Mismo color que el fondo de órdenes en home
->>>>>>> 3bd8e00a
+
           borderRadius: BorderRadius.circular(12.0),
         ),
         child: Padding(
@@ -164,16 +161,10 @@
     return Container(
       padding: const EdgeInsets.symmetric(horizontal: 8, vertical: 2),
       decoration: BoxDecoration(
-<<<<<<< HEAD
+
         color: isCreator ? AppTheme.createdByYouChip : AppTheme.takenByYouChip,
         borderRadius: BorderRadius.circular(12),
-=======
-        color: isCreator
-            ? Colors.blue.shade700
-            : Colors
-                .teal.shade700, // Cambiado de verde a teal para "Taken by you"
-        borderRadius: BorderRadius.circular(12), // Más redondeado
->>>>>>> 3bd8e00a
+
       ),
       child: Text(
         isCreator ? S.of(context)!.createdByYou : S.of(context)!.takenByYou,
@@ -193,7 +184,7 @@
 
     switch (status) {
       case Status.active:
-<<<<<<< HEAD
+
         backgroundColor =
             AppTheme.statusActiveBackground.withValues(alpha: 0.3);
         textColor = AppTheme.statusActiveText;
@@ -271,82 +262,6 @@
         break;
     }
 
-=======
-        backgroundColor = const Color(0xFF1E3A8A)
-            .withValues(alpha: 0.3); // Azul oscuro con transparencia
-        textColor = const Color(0xFF93C5FD); // Azul claro
-        label = S.of(context)!.active;
-        break;
-      case Status.pending:
-        backgroundColor = const Color(0xFF854D0E)
-            .withValues(alpha: 0.3); // Ámbar oscuro con transparencia
-        textColor = const Color(0xFFFCD34D); // Ámbar claro
-        label = S.of(context)!.pending;
-        break;
-      // ✅ SOLUCION PROBLEMA 1: Agregar casos específicos para waitingPayment y waitingBuyerInvoice
-      case Status.waitingPayment:
-        backgroundColor = const Color(0xFF7C2D12)
-            .withValues(alpha: 0.3); // Naranja oscuro con transparencia
-        textColor = const Color(0xFFFED7AA); // Naranja claro
-        label = S.of(context)!.waitingPayment; // En lugar de "Pending"
-        break;
-      case Status.waitingBuyerInvoice:
-        backgroundColor = const Color(0xFF7C2D12)
-            .withValues(alpha: 0.3); // Naranja oscuro con transparencia
-        textColor = const Color(0xFFFED7AA); // Naranja claro
-        label = S.of(context)!.waitingInvoice; // En lugar de "Pending"
-        break;
-      case Status.fiatSent:
-        backgroundColor = const Color(0xFF065F46)
-            .withValues(alpha: 0.3); // Verde oscuro con transparencia
-        textColor = const Color(0xFF6EE7B7); // Verde claro
-        label = S.of(context)!.fiatSent;
-        break;
-      case Status.canceled:
-      case Status.canceledByAdmin:
-      case Status.cooperativelyCanceled:
-        backgroundColor = Colors.grey.shade800.withValues(alpha: 0.3);
-        textColor = Colors.grey.shade300;
-        label = S.of(context)!.cancel;
-        break;
-      case Status.settledByAdmin:
-      case Status.settledHoldInvoice:
-        backgroundColor = const Color(0xFF581C87)
-            .withValues(alpha: 0.3); // Morado oscuro con transparencia
-        textColor = const Color(0xFFC084FC); // Morado claro
-        label = S.of(context)!.settled;
-        break;
-      case Status.completedByAdmin:
-        backgroundColor = const Color(0xFF065F46)
-            .withValues(alpha: 0.3); // Verde oscuro con transparencia
-        textColor = const Color(0xFF6EE7B7); // Verde claro
-        label = S.of(context)!.completed;
-        break;
-      case Status.dispute:
-        backgroundColor = const Color(0xFF7F1D1D)
-            .withValues(alpha: 0.3); // Rojo oscuro con transparencia
-        textColor = const Color(0xFFFCA5A5); // Rojo claro
-        label = S.of(context)!.dispute;
-        break;
-      case Status.expired:
-        backgroundColor = Colors.grey.shade800.withValues(alpha: 0.3);
-        textColor = Colors.grey.shade300;
-        label = S.of(context)!.expired;
-        break;
-      case Status.success:
-        backgroundColor = const Color(0xFF065F46)
-            .withValues(alpha: 0.3); // Verde oscuro con transparencia
-        textColor = const Color(0xFF6EE7B7); // Verde claro
-        label = S.of(context)!.success;
-        break;
-      default:
-        backgroundColor = Colors.grey.shade800.withValues(alpha: 0.3);
-        textColor = Colors.grey.shade300;
-        label = status.toString(); // Fallback para mostrar el status real
-        break;
-    }
-
->>>>>>> 3bd8e00a
     return Container(
       padding: const EdgeInsets.symmetric(horizontal: 8, vertical: 2),
       decoration: BoxDecoration(
