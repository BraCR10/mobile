import 'dart:math' as math;
import 'package:dart_nostr/nostr/model/event/event.dart';
import 'package:flutter_riverpod/flutter_riverpod.dart';
import 'package:logger/logger.dart';
import 'package:mostro_mobile/data/models/enums/status.dart';
import 'package:mostro_mobile/data/models/nostr_event.dart';
import 'package:mostro_mobile/features/order/providers/order_notifier_provider.dart';
import 'package:mostro_mobile/shared/providers/order_repository_provider.dart';
import 'package:mostro_mobile/shared/providers/session_notifier_provider.dart';

final _logger = Logger();

// Status filter provider - holds the currently selected status filter
final statusFilterProvider = StateProvider<Status?>((ref) => null);

// Status filter provider - holds the currently selected status filter
final statusFilterProvider = StateProvider<Status?>((ref) => null);

// New provider that properly handles synthetic status filtering by checking OrderState
final filteredTradesWithOrderStateProvider =
    Provider<AsyncValue<List<NostrEvent>>>((ref) {
  final allOrdersAsync = ref.watch(orderEventsProvider);
  final sessions = ref.watch(sessionNotifierProvider);
  final selectedStatusFilter = ref.watch(statusFilterProvider);

  _logger.d(
      'Filtering trades with OrderState: Orders state=${allOrdersAsync.toString().substring(0, math.min(100, allOrdersAsync.toString().length))}, Sessions count=${sessions.length}, Status filter=${selectedStatusFilter?.value}');

  return allOrdersAsync.when(
    data: (allOrders) {
      final orderIds = sessions.map((s) => s.orderId).toSet();
      _logger
          .d('Got ${allOrders.length} orders and ${orderIds.length} sessions');

      // Make a copy to avoid modifying the original list
      final sortedOrders = List<NostrEvent>.from(allOrders);
      sortedOrders
          .sort((o1, o2) => o1.expirationDate.compareTo(o2.expirationDate));

      var filtered = sortedOrders.reversed
          .where((o) => orderIds.contains(o.orderId))
          .where((o) => !_statusFilter.contains(o.status));

      // Apply status filter if one is selected - check OrderState for synthetic statuses
      if (selectedStatusFilter != null) {
        filtered = filtered.where((order) {
          try {
            // Get the OrderState for this order to check the derived status
            final orderState = ref.read(orderNotifierProvider(order.orderId));
            return orderState.status == selectedStatusFilter;
          } catch (e) {
            _logger.w('Could not get OrderState for ${order.orderId}: $e');
            // Fallback to raw status comparison
            return order.status == selectedStatusFilter;
          }
        });
      }

      final result = filtered.toList();
      _logger.d('Filtered to ${result.length} trades');
      return AsyncValue.data(result);
    },
    loading: () {
      _logger.d('Orders loading');
      return const AsyncValue.loading();
    },
    error: (error, stackTrace) {
      _logger.e('Error filtering trades: $error');
      return AsyncValue.error(error, stackTrace);
    },
  );
});

// Keep the original provider for backward compatibility, but mark as deprecated
@Deprecated(
    'Use filteredTradesWithOrderStateProvider instead for proper synthetic status filtering')
final filteredTradesProvider = Provider<AsyncValue<List<NostrEvent>>>((ref) {
  final allOrdersAsync = ref.watch(orderEventsProvider);
  final sessions = ref.watch(sessionNotifierProvider);
  final selectedStatusFilter = ref.watch(statusFilterProvider);

  _logger.d(
      'Filtering trades: Orders state=${allOrdersAsync.toString().substring(0, math.min(100, allOrdersAsync.toString().length))}, Sessions count=${sessions.length}, Status filter=${selectedStatusFilter?.value}');

  return allOrdersAsync.when(
    data: (allOrders) {
      final orderIds = sessions.map((s) => s.orderId).toSet();
      _logger
          .d('Got ${allOrders.length} orders and ${orderIds.length} sessions');

      // Make a copy to avoid modifying the original list
      final sortedOrders = List<NostrEvent>.from(allOrders);
      sortedOrders
          .sort((o1, o2) => o1.expirationDate.compareTo(o2.expirationDate));

      var filtered = sortedOrders.reversed
<<<<<<< HEAD
          .where((o) => orderIds.contains(o.orderId))
          .where((o) => !_statusFilter.contains(o.status));

      // Apply status filter if one is selected
      if (selectedStatusFilter != null) {
        filtered = filtered.where((o) => o.status == selectedStatusFilter);
      }

=======
          .where((o) => orderIds.contains(o.orderId));

      // Apply status filter if one is selected
      if (selectedStatusFilter != null) {
        filtered = filtered.where((o) => o.status == selectedStatusFilter);
      }

>>>>>>> 1496b0bd
      final result = filtered.toList();
      _logger.d('Filtered to ${result.length} trades');
      return AsyncValue.data(result);
    },
    loading: () {
      _logger.d('Orders loading');
      return const AsyncValue.loading();
    },
    error: (error, stackTrace) {
      _logger.e('Error filtering trades: $error');
      return AsyncValue.error(error, stackTrace);
    },
  );
});<|MERGE_RESOLUTION|>--- conflicted
+++ resolved
@@ -9,9 +9,6 @@
 import 'package:mostro_mobile/shared/providers/session_notifier_provider.dart';
 
 final _logger = Logger();
-
-// Status filter provider - holds the currently selected status filter
-final statusFilterProvider = StateProvider<Status?>((ref) => null);
 
 // Status filter provider - holds the currently selected status filter
 final statusFilterProvider = StateProvider<Status?>((ref) => null);
@@ -78,8 +75,10 @@
   final allOrdersAsync = ref.watch(orderEventsProvider);
   final sessions = ref.watch(sessionNotifierProvider);
   final selectedStatusFilter = ref.watch(statusFilterProvider);
+  final selectedStatusFilter = ref.watch(statusFilterProvider);
 
   _logger.d(
+      'Filtering trades: Orders state=${allOrdersAsync.toString().substring(0, math.min(100, allOrdersAsync.toString().length))}, Sessions count=${sessions.length}, Status filter=${selectedStatusFilter?.value}');
       'Filtering trades: Orders state=${allOrdersAsync.toString().substring(0, math.min(100, allOrdersAsync.toString().length))}, Sessions count=${sessions.length}, Status filter=${selectedStatusFilter?.value}');
 
   return allOrdersAsync.when(
@@ -94,7 +93,6 @@
           .sort((o1, o2) => o1.expirationDate.compareTo(o2.expirationDate));
 
       var filtered = sortedOrders.reversed
-<<<<<<< HEAD
           .where((o) => orderIds.contains(o.orderId))
           .where((o) => !_statusFilter.contains(o.status));
 
@@ -103,15 +101,6 @@
         filtered = filtered.where((o) => o.status == selectedStatusFilter);
       }
 
-=======
-          .where((o) => orderIds.contains(o.orderId));
-
-      // Apply status filter if one is selected
-      if (selectedStatusFilter != null) {
-        filtered = filtered.where((o) => o.status == selectedStatusFilter);
-      }
-
->>>>>>> 1496b0bd
       final result = filtered.toList();
       _logger.d('Filtered to ${result.length} trades');
       return AsyncValue.data(result);
