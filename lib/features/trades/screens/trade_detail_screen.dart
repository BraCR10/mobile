--- conflicted
+++ resolved
@@ -15,11 +15,9 @@
 import 'package:mostro_mobile/features/trades/widgets/mostro_message_detail_widget.dart';
 import 'package:mostro_mobile/shared/providers/session_notifier_provider.dart';
 import 'package:mostro_mobile/shared/widgets/mostro_reactive_button.dart';
-<<<<<<< HEAD
-import 'package:mostro_mobile/generated/l10n.dart';
-=======
+
 import 'package:mostro_mobile/data/models/session.dart';
->>>>>>> 5870f84f
+
 
 class TradeDetailScreen extends ConsumerWidget {
   final String orderId;
@@ -45,13 +43,10 @@
     final isCreator = _isUserCreator(session, tradeState);
 
     return Scaffold(
-<<<<<<< HEAD
-      backgroundColor: AppTheme.dark1,
-      appBar: OrderAppBar(title: S.of(context)!.orderDetails),
-=======
+
       backgroundColor: AppTheme.backgroundDark,
       appBar: OrderAppBar(title: 'ORDER DETAILS'),
->>>>>>> 5870f84f
+
       body: Builder(
         builder: (context) {
           return SingleChildScrollView(
@@ -124,13 +119,7 @@
             : session?.startTime ?? DateTime.now(),
       );
 
-<<<<<<< HEAD
-    final currencyFlag = CurrencyUtils.getFlagFromCurrency(
-      tradeState.order!.fiatCode,
-    );
-
-    final amountString = '${tradeState.order!.fiatAmount} ${tradeState.order!.fiatCode} $currencyFlag';
-=======
+
       return Column(
         children: [
           NotificationMessageCard(
@@ -158,7 +147,7 @@
 
     // For non-pending orders or orders not created by the user, use the original display
     final selling = session?.role == Role.seller ? 'selling' : 'buying';
->>>>>>> 5870f84f
+
     
     // If `orderPayload.amount` is 0, the trade is "at market price"
     final isZeroAmount = (tradeState.order!.amount == 0);
@@ -182,39 +171,7 @@
               tradeState.order!.createdAt! * 1000)
           : session?.startTime ?? DateTime.now(),
     );
-<<<<<<< HEAD
-    return CustomCard(
-      padding: const EdgeInsets.all(16),
-      child: Row(
-        children: [
-          Expanded(
-            child: Column(
-              // Using Column with spacing = 2 isn't standard; using SizedBoxes for spacing is fine.
-              crossAxisAlignment: CrossAxisAlignment.start,
-              children: [
-                Text(
-                  isSellingRole 
-                    ? S.of(context)!.youAreSellingText(amountString, premiumText, priceText, satText)
-                    : S.of(context)!.youAreBuyingText(amountString, premiumText, priceText, satText),
-                  style: AppTheme.theme.textTheme.bodyLarge,
-                  softWrap: true,
-                ),
-                const SizedBox(height: 16),
-                Text(
-                  '${S.of(context)!.createdOn}: $timestamp',
-                  style: textTheme.bodyLarge,
-                ),
-                const SizedBox(height: 16),
-                Text(
-                  '${S.of(context)!.paymentMethodsLabel}: $method',
-                  style: textTheme.bodyLarge,
-                ),
-              ],
-            ),
-          ),
-        ],
-      ),
-=======
+
     
     return Column(
       children: [
@@ -234,47 +191,16 @@
           createdDate: timestamp,
         ),
       ],
->>>>>>> 5870f84f
+
     );
   }
 
   /// Show a card with the order ID that can be copied.
   Widget _buildOrderId(BuildContext context) {
-<<<<<<< HEAD
-    return CustomCard(
-      padding: const EdgeInsets.all(2),
-      child: Row(
-        mainAxisAlignment: MainAxisAlignment.center,
-        children: [
-          SelectableText(
-            orderId,
-            style: const TextStyle(color: AppTheme.mostroGreen),
-          ),
-          const SizedBox(width: 16),
-          IconButton(
-            onPressed: () {
-              Clipboard.setData(ClipboardData(text: orderId));
-              ScaffoldMessenger.of(context).showSnackBar(
-                SnackBar(
-                  content: Text(S.of(context)!.orderIdCopied),
-                  duration: Duration(seconds: 2),
-                ),
-              );
-            },
-            icon: const Icon(Icons.copy),
-            style: IconButton.styleFrom(
-              foregroundColor: AppTheme.mostroGreen,
-              shape: RoundedRectangleBorder(
-                borderRadius: BorderRadius.circular(12),
-              ),
-            ),
-          )
-        ],
-      ),
-=======
+
     return OrderIdCard(
       orderId: orderId,
->>>>>>> 5870f84f
+
     );
   }
 
@@ -329,15 +255,12 @@
 
           if (tradeState.status == Status.active ||
               tradeState.status == Status.fiatSent) {
-<<<<<<< HEAD
-            if (tradeState.action == actions.Action.cooperativeCancelInitiatedByPeer) {
-              cancelMessage = S.of(context)!.acceptCancelMessage;
-=======
+
             if (tradeState.action ==
                 actions.Action.cooperativeCancelInitiatedByPeer) {
               cancelMessage =
                   'If you confirm, you will accept the cooperative cancellation initiated by your counterparty.';
->>>>>>> 5870f84f
+
             } else {
               cancelMessage = S.of(context)!.cooperativeCancelMessage;
             }
