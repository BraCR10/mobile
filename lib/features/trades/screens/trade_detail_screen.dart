import 'package:circular_countdown/circular_countdown.dart';
import 'package:flutter/material.dart';
import 'package:flutter_riverpod/flutter_riverpod.dart';
import 'package:go_router/go_router.dart';
import 'package:intl/intl.dart';
import 'package:mostro_mobile/core/app_theme.dart';
import 'package:mostro_mobile/data/models/enums/action.dart' as actions;
import 'package:mostro_mobile/data/models/enums/order_type.dart';
import 'package:mostro_mobile/data/models/enums/role.dart';
import 'package:mostro_mobile/data/models/enums/status.dart';
import 'package:mostro_mobile/features/order/models/order_state.dart';
import 'package:mostro_mobile/features/order/providers/order_notifier_provider.dart';
import 'package:mostro_mobile/features/order/widgets/order_app_bar.dart';
import 'package:mostro_mobile/shared/widgets/order_cards.dart';
import 'package:mostro_mobile/features/trades/widgets/mostro_message_detail_widget.dart';
import 'package:mostro_mobile/shared/providers/session_notifier_provider.dart';
import 'package:mostro_mobile/shared/widgets/mostro_reactive_button.dart';
import 'package:mostro_mobile/data/models/session.dart';
import 'package:mostro_mobile/generated/l10n.dart';

class TradeDetailScreen extends ConsumerWidget {
  final String orderId;
  final TextTheme textTheme = AppTheme.theme.textTheme;

  TradeDetailScreen({super.key, required this.orderId});

  @override
  Widget build(BuildContext context, WidgetRef ref) {
    final tradeState = ref.watch(orderNotifierProvider(orderId));
    // If message is null or doesn't have an Order payload, show loading
    final orderPayload = tradeState.order;
    if (orderPayload == null) {
      return const Scaffold(
        backgroundColor: AppTheme.backgroundDark,
        body: Center(child: CircularProgressIndicator()),
      );
    }

    // Check if this is a pending order created by the user
    final session = ref.watch(sessionProvider(orderId));
    final isPending = tradeState.status == Status.pending;
    final isCreator = _isUserCreator(session, tradeState);

    return Scaffold(
      backgroundColor: AppTheme.backgroundDark,
      appBar: OrderAppBar(title: S.of(context)!.orderDetailsTitle),
      body: Builder(
        builder: (context) {
          return SingleChildScrollView(
            padding: const EdgeInsets.all(16.0),
            child: Column(
              children: [
                const SizedBox(height: 16),
                // Display basic info about the trade:
                _buildSellerAmount(context, ref, tradeState),
                const SizedBox(height: 16),
                _buildOrderId(context),
                const SizedBox(height: 16),
                // For pending orders created by the user, show creator's reputation
                if (isPending && isCreator) ...[
                  _buildCreatorReputation(context, tradeState),
                  const SizedBox(height: 16),
                ] else ...[
                  // Use spread operator here too
                  // Detailed info: includes the last Mostro message action text
                  MostroMessageDetail(orderId: orderId),
                ],
                const SizedBox(height: 24),
                _buildCountDownTime(
                    context,
                    orderPayload.expiresAt != null
                        ? orderPayload.expiresAt! * 1000
                        : null),
                const SizedBox(height: 36),
                Wrap(
                  alignment: WrapAlignment.center,
                  spacing: 10,
                  runSpacing: 10,
                  children: [
                    _buildCloseButton(context),
                    ..._buildActionButtons(
                      context,
                      ref,
                      tradeState,
                    ),
                  ],
                ),
              ],
            ),
          );
        },
      ),
    );
  }

  /// Builds a card showing the user is "selling/buying X sats for Y fiat" etc.
  Widget _buildSellerAmount(
      BuildContext context, WidgetRef ref, OrderState tradeState) {
    final session = ref.watch(sessionProvider(orderId));
    final isPending = tradeState.status == Status.pending;

    // Determine if the user is the creator of the order based on role and order type
    final isCreator = _isUserCreator(session, tradeState);

    // For pending orders created by the user, show a notification message
    if (isPending && isCreator) {
      final selling = session?.role == Role.seller
          ? S.of(context)!.selling
          : S.of(context)!.buying;
      // Currency information is now handled by OrderAmountCard

      // If `orderPayload.amount` is 0, the trade is "at market price"
      final isZeroAmount = (tradeState.order!.amount == 0);
      final priceText = isZeroAmount ? S.of(context)!.atMarketPrice : '';

      final paymentMethod = tradeState.order!.paymentMethod;
      final createdOn = formatDateTime(
        tradeState.order!.createdAt != null && tradeState.order!.createdAt! > 0
            ? DateTime.fromMillisecondsSinceEpoch(
                tradeState.order!.createdAt! * 1000)
            : session?.startTime ?? DateTime.now(),
        context,
      );

      final hasFixedSatsAmount = tradeState.order!.amount != 0;
      final satAmount =
          hasFixedSatsAmount ? ' ${tradeState.order!.amount}' : '';

      return Column(
        children: [
          NotificationMessageCard(
            message: S.of(context)!.youCreatedOfferMessage,
            icon: Icons.info_outline,
          ),
          const SizedBox(height: 16),
          OrderAmountCard(
            title:
              selling == S.of(context)!.selling
                  ? S.of(context)!.youAreSellingTitle(satAmount)
                  : S.of(context)!.youAreBuyingTitle(satAmount),
            amount: (tradeState.order!.minAmount != null &&
                    tradeState.order!.maxAmount != null &&
                    tradeState.order!.minAmount != tradeState.order!.maxAmount)
                ? "${tradeState.order!.minAmount} - ${tradeState.order!.maxAmount}"
                : tradeState.order!.fiatAmount.toString(),
            currency: tradeState.order!.fiatCode,
            priceText: priceText,
          ),
          const SizedBox(height: 16),
          PaymentMethodCard(
            paymentMethod: paymentMethod,
          ),
          const SizedBox(height: 16),
          CreatedDateCard(
            createdDate: createdOn,
          ),
        ],
      );
    }

    // For non-pending orders or orders not created by the user, use the original display
    final selling = session?.role == Role.seller
        ? S.of(context)!.selling
        : S.of(context)!.buying;

    final hasFixedSatsAmount = tradeState.order!.amount != 0;
    final satAmount = hasFixedSatsAmount ? ' ${tradeState.order!.amount}' : '';
    final priceText = !hasFixedSatsAmount ? S.of(context)!.atMarketPrice : '';

<<<<<<< HEAD
=======
    final amountString =
        '${tradeState.order!.fiatAmount} ${tradeState.order!.fiatCode} $currencyFlag';

    // If `orderPayload.amount` is 0, the trade is "at market price"
    final isZeroAmount = (tradeState.order!.amount == 0);
    final satText = isZeroAmount ? '' : ' ${tradeState.order!.amount}';
    final priceText = isZeroAmount ? ' ${S.of(context)!.atMarketPrice}' : '';

>>>>>>> 3bd8e00a
    final premium = tradeState.order!.premium;
    final premiumText = premium == 0
        ? ''
        : (premium > 0)
<<<<<<< HEAD
            ? S.of(context)!.withPremiumPercent(premium.toString())
            : S.of(context)!.withDiscountPercent(premium.abs().toString());
=======
            ? S.of(context)!.withPremium(premium)
            : S.of(context)!.withDiscount(premium);

    final isSellingRole = session!.role == Role.seller;
>>>>>>> 3bd8e00a

    // Payment method
    final method = tradeState.order!.paymentMethod;
    final timestamp = formatDateTime(
      tradeState.order!.createdAt != null && tradeState.order!.createdAt! > 0
          ? DateTime.fromMillisecondsSinceEpoch(
              tradeState.order!.createdAt! * 1000)
          : session?.startTime ?? DateTime.now(),
      context,
    );
<<<<<<< HEAD

    return Column(
      children: [
        OrderAmountCard(
          title: selling == S.of(context)!.selling
            ? S.of(context)!.youAreSellingTitle(satAmount)
            : S.of(context)!.youAreBuyingTitle(satAmount),
          amount: (tradeState.order!.minAmount != null &&
                  tradeState.order!.maxAmount != null &&
                  tradeState.order!.minAmount != tradeState.order!.maxAmount)
              ? "${tradeState.order!.minAmount} - ${tradeState.order!.maxAmount}"
              : tradeState.order!.fiatAmount.toString(),
          currency: tradeState.order!.fiatCode,
          priceText: priceText,
          premiumText: premiumText,
        ),
        const SizedBox(height: 16),
        PaymentMethodCard(
          paymentMethod: method,
        ),
        const SizedBox(height: 16),
        CreatedDateCard(
          createdDate: timestamp,
        ),
      ],
=======
    return CustomCard(
      padding: const EdgeInsets.all(16),
      child: Row(
        children: [
          Expanded(
            child: Column(
              // Using Column with spacing = 2 isn't standard; using SizedBoxes for spacing is fine.
              crossAxisAlignment: CrossAxisAlignment.start,
              children: [
                Text(
                  isSellingRole
                      ? S.of(context)!.youAreSellingText(
                          amountString, premiumText, priceText, satText)
                      : S.of(context)!.youAreBuyingText(
                          amountString, premiumText, priceText, satText),
                  style: AppTheme.theme.textTheme.bodyLarge,
                  softWrap: true,
                ),
                const SizedBox(height: 16),
                Text(
                  '${S.of(context)!.createdOn}: $timestamp',
                  style: textTheme.bodyLarge,
                ),
                const SizedBox(height: 16),
                Text(
                  '${S.of(context)!.paymentMethodsLabel}: $method',
                  style: textTheme.bodyLarge,
                ),
              ],
            ),
          ),
        ],
      ),
>>>>>>> 3bd8e00a
    );
  }

  /// Show a card with the order ID that can be copied.
  Widget _buildOrderId(BuildContext context) {
    return OrderIdCard(
      orderId: orderId,
    );
  }

  /// Build a circular countdown to show how many hours are left until expiration.
  Widget _buildCountDownTime(BuildContext context, int? expiresAtTimestamp) {
    // Convert timestamp to DateTime
    final now = DateTime.now();

    final expiration = expiresAtTimestamp != null && expiresAtTimestamp > 0
        ? DateTime.fromMillisecondsSinceEpoch(expiresAtTimestamp)
        : now.add(const Duration(hours: 24));

    final Duration difference =
        expiration.isAfter(now) ? expiration.difference(now) : const Duration();

    final int maxOrderHours = 24;
    final hoursLeft = difference.inHours.clamp(0, maxOrderHours);
    final minutesLeft = difference.inMinutes % 60;
    final secondsLeft = difference.inSeconds % 60;

    final formattedTime =
        '${hoursLeft.toString().padLeft(2, '0')}:${minutesLeft.toString().padLeft(2, '0')}:${secondsLeft.toString().padLeft(2, '0')}';

    return Column(
      children: [
        CircularCountdown(
          countdownTotal: maxOrderHours,
          countdownRemaining: hoursLeft,
        ),
        const SizedBox(height: 16),
        Text(S.of(context)!.timeLeftLabel(formattedTime)),
      ],
    );
  }

  /// Main action button area, switching on `orderPayload.status`.
  /// Additional checks use `message.action` to refine which button to show.
  /// Following the Mostro protocol state machine for order flow.
  List<Widget> _buildActionButtons(
      BuildContext context, WidgetRef ref, OrderState tradeState) {
    final session = ref.watch(sessionProvider(orderId));
    final userRole = session?.role;

    if (userRole == null) {
      return [];
    }

    final userActions = tradeState.getActions(userRole);
    if (userActions.isEmpty) return [];

    final widgets = <Widget>[];

    for (final action in userActions) {
      // FSM-driven action mapping: ensure all actions are handled
      switch (action) {
        case actions.Action.cancel:
          String cancelMessage;

          if (tradeState.status == Status.active ||
              tradeState.status == Status.fiatSent) {
            if (tradeState.action ==
                actions.Action.cooperativeCancelInitiatedByPeer) {
              cancelMessage = S.of(context)!.acceptCancelMessage;
            } else {
              cancelMessage = S.of(context)!.cooperativeCancelMessage;
            }
          } else {
            cancelMessage = S.of(context)!.areYouSureCancel;
          }

          widgets.add(_buildNostrButton(
            S.of(context)!.cancel.toUpperCase(),
            action: action,
            backgroundColor: AppTheme.red1,
            onPressed: () {
              showDialog(
                context: context,
                builder: (context) => AlertDialog(
                  title: Text(S.of(context)!.cancelTradeDialogTitle),
                  content: Text(cancelMessage),
                  actions: [
                    TextButton(
                      onPressed: () => context.pop(),
                      child: Text(S.of(context)!.cancel),
                    ),
                    ElevatedButton(
                      onPressed: () {
                        context.pop();
                        ref
                            .read(orderNotifierProvider(orderId).notifier)
                            .cancelOrder();
                      },
                      child: Text(S.of(context)!.confirm),
                    ),
                  ],
                ),
              );
            },
          ));
          break;

        case actions.Action.payInvoice:
          if (userRole == Role.seller) {
            final hasPaymentRequest = tradeState.paymentRequest != null;

            if (hasPaymentRequest) {
              widgets.add(_buildNostrButton(
                S.of(context)!.payInvoiceButton,
                action: actions.Action.payInvoice,
                backgroundColor: AppTheme.mostroGreen,
                onPressed: () => context.push('/pay_invoice/$orderId'),
              ));
            }
          }
          break;

        case actions.Action.addInvoice:
          if (userRole == Role.buyer) {
            widgets.add(_buildNostrButton(
              S.of(context)!.addInvoiceButton,
              action: actions.Action.addInvoice,
              backgroundColor: AppTheme.mostroGreen,
              onPressed: () => context.push('/add_invoice/$orderId'),
            ));
          }
          break;

        case actions.Action.fiatSent:
          if (userRole == Role.buyer) {
            widgets.add(_buildNostrButton(
              S.of(context)!.fiatSentButton,
              action: actions.Action.fiatSent,
              backgroundColor: AppTheme.mostroGreen,
              onPressed: () => ref
                  .read(orderNotifierProvider(orderId).notifier)
                  .sendFiatSent(),
            ));
          }
          break;

        case actions.Action.disputeInitiatedByYou:
        case actions.Action.disputeInitiatedByPeer:
        case actions.Action.dispute:
          // Only allow dispute if not already disputed
          if (tradeState.action != actions.Action.disputeInitiatedByYou &&
              tradeState.action != actions.Action.disputeInitiatedByPeer &&
              tradeState.action != actions.Action.dispute) {
            widgets.add(_buildNostrButton(
              S.of(context)!.disputeButton,
              action: actions.Action.disputeInitiatedByYou,
              backgroundColor: AppTheme.red1,
              onPressed: () => ref
                  .read(orderNotifierProvider(orderId).notifier)
                  .disputeOrder(),
            ));
          }
          break;

        case actions.Action.release:
          if (userRole == Role.seller) {
            widgets.add(_buildNostrButton(
              S.of(context)!.release.toUpperCase(),
              action: actions.Action.release,
              backgroundColor: AppTheme.mostroGreen,
              onPressed: () => ref
                  .read(orderNotifierProvider(orderId).notifier)
                  .releaseOrder(),
            ));
          }
          break;

        case actions.Action.takeSell:
          if (userRole == Role.buyer) {
            widgets.add(_buildNostrButton(
              S.of(context)!.takeSell,
              action: actions.Action.takeSell,
              backgroundColor: AppTheme.mostroGreen,
              onPressed: () => context.push('/take_sell/$orderId'),
            ));
          }
          break;

        case actions.Action.takeBuy:
          if (userRole == Role.seller) {
            widgets.add(_buildNostrButton(
              S.of(context)!.takeBuy,
              action: actions.Action.takeBuy,
              backgroundColor: AppTheme.mostroGreen,
              onPressed: () => context.push('/take_buy/$orderId'),
            ));
          }
          break;

        case actions.Action.cooperativeCancelInitiatedByYou:
          widgets.add(_buildNostrButton(
            S.of(context)!.cancelPendingButton,
            action: actions.Action.cooperativeCancelInitiatedByYou,
            backgroundColor: Colors.grey,
            onPressed: null,
          ));
          break;

        case actions.Action.cooperativeCancelInitiatedByPeer:
          widgets.add(_buildNostrButton(
            S.of(context)!.acceptCancelButton,
            action: actions.Action.cooperativeCancelAccepted,
            backgroundColor: AppTheme.red1,
            onPressed: () =>
                ref.read(orderNotifierProvider(orderId).notifier).cancelOrder(),
          ));
          break;

        case actions.Action.cooperativeCancelAccepted:
          break;

        case actions.Action.purchaseCompleted:
          widgets.add(_buildNostrButton(
            S.of(context)!.completePurchaseButton,
            action: actions.Action.purchaseCompleted,
            backgroundColor: AppTheme.mostroGreen,
            onPressed: () => ref
                .read(orderNotifierProvider(orderId).notifier)
                .releaseOrder(),
          ));
          break;

        case actions.Action.buyerTookOrder:
          widgets.add(_buildContactButton(context));
          break;

        case actions.Action.rate:
        case actions.Action.rateUser:
        case actions.Action.rateReceived:
          widgets.add(_buildNostrButton(
            S.of(context)!.rate.toUpperCase(),
            action: actions.Action.rate,
            backgroundColor: AppTheme.mostroGreen,
            onPressed: () => context.push('/rate_user/$orderId'),
          ));
          break;

        case actions.Action.sendDm:
          widgets.add(_buildContactButton(context));
          break;

        case actions.Action.holdInvoicePaymentCanceled:
        case actions.Action.buyerInvoiceAccepted:
        case actions.Action.waitingSellerToPay:
        case actions.Action.waitingBuyerInvoice:
        case actions.Action.adminCancel:
        case actions.Action.adminCanceled:
        case actions.Action.adminSettle:
        case actions.Action.adminSettled:
        case actions.Action.adminAddSolver:
        case actions.Action.adminTakeDispute:
        case actions.Action.adminTookDispute:
        case actions.Action.paymentFailed:
        case actions.Action.invoiceUpdated:
        case actions.Action.tradePubkey:
        case actions.Action.cantDo:
        case actions.Action.released:
          break;
        default:
          break;
      }
    }

    return widgets;
  }

  /// Helper method to build a NostrResponsiveButton with common properties
  Widget _buildNostrButton(
    String label, {
    required actions.Action action,
    required VoidCallback? onPressed,
    Color? backgroundColor,
  }) {
    return MostroReactiveButton(
      label: label,
      buttonStyle: ButtonStyleType.raised,
      orderId: orderId,
      action: action,
      backgroundColor: backgroundColor,
      onPressed: onPressed ?? () {}, // Provide empty function when null
      showSuccessIndicator: true,
      timeout: const Duration(seconds: 30),
    );
  }

  Widget _buildContactButton(BuildContext context) {
    return ElevatedButton(
      onPressed: () {
        context.push('/chat_room/$orderId');
      },
      style: ElevatedButton.styleFrom(
        backgroundColor: AppTheme.mostroGreen,
      ),
      child: Text(S.of(context)!.contact),
    );
  }

  /// CLOSE
  Widget _buildCloseButton(BuildContext context) {
    return OutlinedButton(
      onPressed: () => context.go('/order_book'),
      style: AppTheme.theme.outlinedButtonTheme.style,
      child: Text(S.of(context)!.close),
    );
  }

  /// Build a card showing the creator's reputation with rating, reviews and days
  Widget _buildCreatorReputation(BuildContext context, OrderState tradeState) {
    // In trade_detail_screen.dart, we don't have direct access to rating as in NostrEvent
    // For now, we use default values
    // TODO: Implement extraction of creator rating data
    const rating = 3.1;
    const reviews = 15;
    const days = 7;

    return CreatorReputationCard(
      rating: rating,
      reviews: reviews,
      days: days,
    );
  }

  /// Helper method to determine if the current user is the creator of the order
  /// based on their role (buyer/seller) and the order type (buy/sell)
  bool _isUserCreator(Session? session, OrderState tradeState) {
    if (session == null || session.role == null || tradeState.order == null) {
      return false;
    }
    return session.role == Role.buyer
        ? tradeState.order!.kind == OrderType.buy
        : tradeState.order!.kind == OrderType.sell;
  }

  /// Format the date time to a user-friendly string with internationalization
  String formatDateTime(DateTime dt, [BuildContext? context]) {
    if (context != null) {
      // Use internationalized date format
      final dateFormatter = DateFormat.yMMMd(Localizations.localeOf(context).languageCode);
      final timeFormatter = DateFormat.Hm(Localizations.localeOf(context).languageCode);
      final formattedDate = dateFormatter.format(dt);
      final formattedTime = timeFormatter.format(dt);
      
      // Use the internationalized string for "Created on: date"
      return S.of(context)!.createdOnDate('$formattedDate $formattedTime');
    } else {
      // Fallback if context is not available
      final dateFormatter = DateFormat('EEE, MMM dd yyyy');
      final timeFormatter = DateFormat('HH:mm');
      final formattedDate = dateFormatter.format(dt);
      final formattedTime = timeFormatter.format(dt);
      
      return '$formattedDate at $formattedTime';
    }
  }
}<|MERGE_RESOLUTION|>--- conflicted
+++ resolved
@@ -167,8 +167,7 @@
     final satAmount = hasFixedSatsAmount ? ' ${tradeState.order!.amount}' : '';
     final priceText = !hasFixedSatsAmount ? S.of(context)!.atMarketPrice : '';
 
-<<<<<<< HEAD
-=======
+
     final amountString =
         '${tradeState.order!.fiatAmount} ${tradeState.order!.fiatCode} $currencyFlag';
 
@@ -177,20 +176,13 @@
     final satText = isZeroAmount ? '' : ' ${tradeState.order!.amount}';
     final priceText = isZeroAmount ? ' ${S.of(context)!.atMarketPrice}' : '';
 
->>>>>>> 3bd8e00a
     final premium = tradeState.order!.premium;
     final premiumText = premium == 0
         ? ''
         : (premium > 0)
-<<<<<<< HEAD
+
             ? S.of(context)!.withPremiumPercent(premium.toString())
             : S.of(context)!.withDiscountPercent(premium.abs().toString());
-=======
-            ? S.of(context)!.withPremium(premium)
-            : S.of(context)!.withDiscount(premium);
-
-    final isSellingRole = session!.role == Role.seller;
->>>>>>> 3bd8e00a
 
     // Payment method
     final method = tradeState.order!.paymentMethod;
@@ -201,7 +193,7 @@
           : session?.startTime ?? DateTime.now(),
       context,
     );
-<<<<<<< HEAD
+
 
     return Column(
       children: [
@@ -227,41 +219,7 @@
           createdDate: timestamp,
         ),
       ],
-=======
-    return CustomCard(
-      padding: const EdgeInsets.all(16),
-      child: Row(
-        children: [
-          Expanded(
-            child: Column(
-              // Using Column with spacing = 2 isn't standard; using SizedBoxes for spacing is fine.
-              crossAxisAlignment: CrossAxisAlignment.start,
-              children: [
-                Text(
-                  isSellingRole
-                      ? S.of(context)!.youAreSellingText(
-                          amountString, premiumText, priceText, satText)
-                      : S.of(context)!.youAreBuyingText(
-                          amountString, premiumText, priceText, satText),
-                  style: AppTheme.theme.textTheme.bodyLarge,
-                  softWrap: true,
-                ),
-                const SizedBox(height: 16),
-                Text(
-                  '${S.of(context)!.createdOn}: $timestamp',
-                  style: textTheme.bodyLarge,
-                ),
-                const SizedBox(height: 16),
-                Text(
-                  '${S.of(context)!.paymentMethodsLabel}: $method',
-                  style: textTheme.bodyLarge,
-                ),
-              ],
-            ),
-          ),
-        ],
-      ),
->>>>>>> 3bd8e00a
+
     );
   }
 
