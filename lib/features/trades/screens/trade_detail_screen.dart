--- conflicted
+++ resolved
@@ -455,11 +455,7 @@
         case actions.Action.rateUser:
         case actions.Action.rateReceived:
           widgets.add(_buildNostrButton(
-<<<<<<< HEAD
-            S.of(context)!.rateButton,
-=======
             S.of(context)!.rate.toUpperCase(),
->>>>>>> 72cca9e1
             action: actions.Action.rate,
             backgroundColor: AppTheme.mostroGreen,
             onPressed: () => context.push('/rate_user/$orderId'),
@@ -505,24 +501,16 @@
     MostroReactiveButtonController? controller,
   }) {
     return MostroReactiveButton(
-<<<<<<< HEAD
-      label: label.toUpperCase(),
-=======
       key: key,
       label: label,
->>>>>>> 72cca9e1
       buttonStyle: ButtonStyleType.raised,
       orderId: orderId,
       action: action,
       backgroundColor: backgroundColor,
       onPressed: onPressed ?? () {}, // Provide empty function when null
       showSuccessIndicator: true,
-<<<<<<< HEAD
       timeout: const Duration(seconds: 10),
-=======
-      timeout: const Duration(seconds: 30),
       controller: controller,
->>>>>>> 72cca9e1
     );
   }
 
