--- conflicted
+++ resolved
@@ -53,13 +53,9 @@
                 // Detailed info: includes the last Mostro message action text
                 MostroMessageDetail(orderId: orderId),
                 const SizedBox(height: 24),
-<<<<<<< HEAD
-                _buildCountDownTime(orderPayload.expiresAt != null ? orderPayload.expiresAt!*1000 : null),
-=======
                 _buildCountDownTime(orderPayload.expiresAt != null
                     ? orderPayload.expiresAt! * 1000
                     : null),
->>>>>>> 2a4404f4
                 const SizedBox(height: 36),
                 Wrap(
                   alignment: WrapAlignment.center,
@@ -110,12 +106,8 @@
     final method = tradeState.order!.paymentMethod;
     final timestamp = formatDateTime(
       tradeState.order!.createdAt != null && tradeState.order!.createdAt! > 0
-<<<<<<< HEAD
-          ? DateTime.fromMillisecondsSinceEpoch(tradeState.order!.createdAt!*1000)
-=======
           ? DateTime.fromMillisecondsSinceEpoch(
               tradeState.order!.createdAt! * 1000)
->>>>>>> 2a4404f4
           : session.startTime,
     );
     return CustomCard(
