import 'package:circular_countdown/circular_countdown.dart';
import 'package:collection/collection.dart';
import 'package:flutter/material.dart';
import 'package:flutter/services.dart';
import 'package:flutter_riverpod/flutter_riverpod.dart';
import 'package:go_router/go_router.dart';
import 'package:intl/intl.dart';
import 'package:mostro_mobile/core/app_theme.dart';
import 'package:mostro_mobile/data/models/enums/action.dart' as actions;
import 'package:mostro_mobile/data/models/enums/role.dart';
import 'package:mostro_mobile/data/models/enums/status.dart';
import 'package:mostro_mobile/features/order/models/order_state.dart';
import 'package:mostro_mobile/features/order/providers/order_notifier_provider.dart';
import 'package:mostro_mobile/features/order/widgets/order_app_bar.dart';
import 'package:mostro_mobile/features/trades/widgets/mostro_message_detail_widget.dart';
import 'package:mostro_mobile/shared/providers/session_notifier_provider.dart';
import 'package:mostro_mobile/shared/utils/currency_utils.dart';
import 'package:mostro_mobile/shared/widgets/custom_card.dart';
import 'package:mostro_mobile/shared/widgets/mostro_reactive_button.dart';
import 'package:mostro_mobile/generated/l10n.dart';

class TradeDetailScreen extends ConsumerWidget {
  final String orderId;
  final TextTheme textTheme = AppTheme.theme.textTheme;

  TradeDetailScreen({super.key, required this.orderId});

  @override
  Widget build(BuildContext context, WidgetRef ref) {
    final tradeState = ref.watch(orderNotifierProvider(orderId));
    // If message is null or doesn't have an Order payload, show loading
    final orderPayload = tradeState.order;
    if (orderPayload == null) {
      return const Scaffold(
        backgroundColor: AppTheme.dark1,
        body: Center(child: CircularProgressIndicator()),
      );
    }

    return Scaffold(
      backgroundColor: AppTheme.dark1,
      appBar: OrderAppBar(title: S.of(context)!.orderDetails),
      body: Builder(
        builder: (context) {
          return SingleChildScrollView(
            padding: const EdgeInsets.all(16.0),
            child: Column(
              children: [
                const SizedBox(height: 16),
                // Display basic info about the trade:
                _buildSellerAmount(context, ref, tradeState),
                const SizedBox(height: 16),
                _buildOrderId(context),
                const SizedBox(height: 16),
                // Detailed info: includes the last Mostro message action text
                MostroMessageDetail(orderId: orderId),
                const SizedBox(height: 24),
<<<<<<< HEAD
                _buildCountDownTime(
                    context,
                    orderPayload.expiresAt != null
                        ? orderPayload.expiresAt! * 1000
                        : null),
=======
                _buildCountDownTime(context, orderPayload.expiresAt != null
                    ? orderPayload.expiresAt! * 1000
                    : null),
>>>>>>> 1cde1d9c
                const SizedBox(height: 36),
                Wrap(
                  alignment: WrapAlignment.center,
                  spacing: 10,
                  runSpacing: 10,
                  children: [
                    _buildCloseButton(context),
                    ..._buildActionButtons(
                      context,
                      ref,
                      tradeState,
                    ),
                  ],
                ),
              ],
            ),
          );
        },
      ),
    );
  }

  /// Builds a card showing the user is "selling/buying X sats for Y fiat" etc.
<<<<<<< HEAD
  Widget _buildSellerAmount(
      BuildContext context, WidgetRef ref, OrderState tradeState) {
    final sessions = ref.watch(sessionNotifierProvider);
    final session = sessions.firstWhereOrNull((s) => s.orderId == orderId);
=======
  Widget _buildSellerAmount(BuildContext context, WidgetRef ref, OrderState tradeState) {
    final session = ref.watch(sessionProvider(orderId));
>>>>>>> 1cde1d9c

    final currencyFlag = CurrencyUtils.getFlagFromCurrency(
      tradeState.order!.fiatCode,
    );

    final amountString = '${tradeState.order!.fiatAmount} ${tradeState.order!.fiatCode} $currencyFlag';
    
    // If `orderPayload.amount` is 0, the trade is "at market price"
    final isZeroAmount = (tradeState.order!.amount == 0);
    final satText = isZeroAmount ? '' : ' ${tradeState.order!.amount}';
    final priceText = isZeroAmount ? ' ${S.of(context)!.atMarketPrice}' : '';
<<<<<<< HEAD

=======
    
>>>>>>> 1cde1d9c
    final premium = tradeState.order!.premium;
    final premiumText = premium == 0
        ? ''
        : (premium > 0)
            ? S.of(context)!.withPremium(premium)
            : S.of(context)!.withDiscount(premium);
<<<<<<< HEAD

    final isSellingRole = session?.role == Role.seller;
=======
    
    final isSellingRole = session!.role == Role.seller;
>>>>>>> 1cde1d9c

    // Payment method
    final method = tradeState.order!.paymentMethod;
    final timestamp = formatDateTime(
      tradeState.order!.createdAt != null && tradeState.order!.createdAt! > 0
          ? DateTime.fromMillisecondsSinceEpoch(
              tradeState.order!.createdAt! * 1000)
<<<<<<< HEAD
          : session?.startTime ?? DateTime.now(),
=======
          : session.startTime,
>>>>>>> 1cde1d9c
    );
    return CustomCard(
      padding: const EdgeInsets.all(16),
      child: Row(
        children: [
          Expanded(
            child: Column(
              // Using Column with spacing = 2 isn't standard; using SizedBoxes for spacing is fine.
              crossAxisAlignment: CrossAxisAlignment.start,
              children: [
                Text(
<<<<<<< HEAD
                  isSellingRole
                      ? S.of(context)!.youAreSellingText(
                          amountString, premiumText, priceText, satText)
                      : S.of(context)!.youAreBuyingText(
                          amountString, premiumText, priceText, satText),
=======
                  isSellingRole 
                    ? S.of(context)!.youAreSellingText(amountString, premiumText, priceText, satText)
                    : S.of(context)!.youAreBuyingText(amountString, premiumText, priceText, satText),
>>>>>>> 1cde1d9c
                  style: AppTheme.theme.textTheme.bodyLarge,
                  softWrap: true,
                ),
                const SizedBox(height: 16),
                Text(
                  '${S.of(context)!.createdOn}: $timestamp',
                  style: textTheme.bodyLarge,
                ),
                const SizedBox(height: 16),
                Text(
                  '${S.of(context)!.paymentMethodsLabel}: $method',
                  style: textTheme.bodyLarge,
                ),
              ],
            ),
          ),
        ],
      ),
    );
  }

  /// Show a card with the order ID that can be copied.
  Widget _buildOrderId(BuildContext context) {
    return CustomCard(
      padding: const EdgeInsets.all(2),
      child: Row(
        mainAxisAlignment: MainAxisAlignment.center,
        children: [
          SelectableText(
            orderId,
            style: const TextStyle(color: AppTheme.mostroGreen),
          ),
          const SizedBox(width: 16),
          IconButton(
            onPressed: () {
              Clipboard.setData(ClipboardData(text: orderId));
              ScaffoldMessenger.of(context).showSnackBar(
                SnackBar(
                  content: Text(S.of(context)!.orderIdCopied),
                  duration: Duration(seconds: 2),
                ),
              );
            },
            icon: const Icon(Icons.copy),
            style: IconButton.styleFrom(
              foregroundColor: AppTheme.mostroGreen,
              shape: RoundedRectangleBorder(
                borderRadius: BorderRadius.circular(12),
              ),
            ),
          )
        ],
      ),
    );
  }

  /// Build a circular countdown to show how many hours are left until expiration.
  Widget _buildCountDownTime(BuildContext context, int? expiresAtTimestamp) {
    // Convert timestamp to DateTime
    final expiration = expiresAtTimestamp != null && expiresAtTimestamp > 0
        ? DateTime.fromMillisecondsSinceEpoch(expiresAtTimestamp)
        : DateTime.now().add(const Duration(hours: 24));

    // If expiration has passed, the difference is negative => zero.
    final now = DateTime.now();
    final Duration difference =
        expiration.isAfter(now) ? expiration.difference(now) : const Duration();

    // Display hours left
    final hoursLeft = difference.inHours.clamp(0, 9999);
    return Column(
      children: [
        CircularCountdown(
          countdownTotal: 24,
          countdownRemaining: hoursLeft,
        ),
        const SizedBox(height: 16),
        Text(S.of(context)!.timeLeft(difference.toString().split('.').first)),
      ],
    );
  }

  /// Main action button area, switching on `orderPayload.status`.
  /// Additional checks use `message.action` to refine which button to show.
  /// Following the Mostro protocol state machine for order flow.
  List<Widget> _buildActionButtons(
      BuildContext context, WidgetRef ref, OrderState tradeState) {
    final session = ref.watch(sessionProvider(orderId));
    final userRole = session?.role;

    if (userRole == null) {
      return [];
    }

    final userActions = tradeState.getActions(userRole);
    if (userActions.isEmpty) return [];

    final widgets = <Widget>[];

    for (final action in userActions) {
      // FSM-driven action mapping: ensure all actions are handled
      switch (action) {
        case actions.Action.cancel:
          String cancelMessage;

          if (tradeState.status == Status.active ||
              tradeState.status == Status.fiatSent) {
<<<<<<< HEAD
            if (tradeState.action ==
                actions.Action.cooperativeCancelInitiatedByPeer) {
=======
            if (tradeState.action == actions.Action.cooperativeCancelInitiatedByPeer) {
>>>>>>> 1cde1d9c
              cancelMessage = S.of(context)!.acceptCancelMessage;
            } else {
              cancelMessage = S.of(context)!.cooperativeCancelMessage;
            }
          } else {
            cancelMessage = S.of(context)!.areYouSureCancel;
          }

          widgets.add(_buildNostrButton(
            S.of(context)!.cancel,
            action: action,
            backgroundColor: AppTheme.red1,
            onPressed: () {
              showDialog(
                context: context,
                builder: (context) => AlertDialog(
                  title: Text(S.of(context)!.cancelTrade),
                  content: Text(cancelMessage),
                  actions: [
                    TextButton(
                      onPressed: () => context.pop(),
                      child: Text(S.of(context)!.cancel),
                    ),
                    ElevatedButton(
                      onPressed: () {
                        context.pop();
                        ref
                            .read(orderNotifierProvider(orderId).notifier)
                            .cancelOrder();
                      },
                      child: Text(S.of(context)!.confirm),
                    ),
                  ],
                ),
              );
            },
          ));
          break;

        case actions.Action.payInvoice:
          if (userRole == Role.seller) {
            final hasPaymentRequest = tradeState.paymentRequest != null;

            if (hasPaymentRequest) {
              widgets.add(_buildNostrButton(
                S.of(context)!.payInvoiceButton,
                action: actions.Action.payInvoice,
                backgroundColor: AppTheme.mostroGreen,
                onPressed: () => context.push('/pay_invoice/$orderId'),
              ));
            }
          }
          break;

        case actions.Action.addInvoice:
          if (userRole == Role.buyer) {
            widgets.add(_buildNostrButton(
              S.of(context)!.addInvoiceButton,
              action: actions.Action.addInvoice,
              backgroundColor: AppTheme.mostroGreen,
              onPressed: () => context.push('/add_invoice/$orderId'),
            ));
          }
          break;

        case actions.Action.fiatSent:
          if (userRole == Role.buyer) {
            widgets.add(_buildNostrButton(
              S.of(context)!.fiatSent,
              action: actions.Action.fiatSent,
              backgroundColor: AppTheme.mostroGreen,
              onPressed: () => ref
                  .read(orderNotifierProvider(orderId).notifier)
                  .sendFiatSent(),
            ));
          }
          break;

        case actions.Action.disputeInitiatedByYou:
        case actions.Action.disputeInitiatedByPeer:
        case actions.Action.dispute:
          // Only allow dispute if not already disputed
          if (tradeState.action != actions.Action.disputeInitiatedByYou &&
              tradeState.action != actions.Action.disputeInitiatedByPeer &&
              tradeState.action != actions.Action.dispute) {
            widgets.add(_buildNostrButton(
              S.of(context)!.dispute,
              action: actions.Action.disputeInitiatedByYou,
              backgroundColor: AppTheme.red1,
              onPressed: () => ref
                  .read(orderNotifierProvider(orderId).notifier)
                  .disputeOrder(),
            ));
          }
          break;

        case actions.Action.release:
          if (userRole == Role.seller) {
            widgets.add(_buildNostrButton(
              S.of(context)!.release,
              action: actions.Action.release,
              backgroundColor: AppTheme.mostroGreen,
              onPressed: () => ref
                  .read(orderNotifierProvider(orderId).notifier)
                  .releaseOrder(),
            ));
          }
          break;

        case actions.Action.takeSell:
          if (userRole == Role.buyer) {
            widgets.add(_buildNostrButton(
              S.of(context)!.takeSell,
              action: actions.Action.takeSell,
              backgroundColor: AppTheme.mostroGreen,
              onPressed: () => context.push('/take_sell/$orderId'),
            ));
          }
          break;

        case actions.Action.takeBuy:
          if (userRole == Role.seller) {
            widgets.add(_buildNostrButton(
              S.of(context)!.takeBuy,
              action: actions.Action.takeBuy,
              backgroundColor: AppTheme.mostroGreen,
              onPressed: () => context.push('/take_buy/$orderId'),
            ));
          }
          break;

        // ✅ CASOS DE COOPERATIVE CANCEL: Ahora estos se manejan cuando el usuario ya inició/recibió cooperative cancel
        case actions.Action.cooperativeCancelInitiatedByYou:
          // El usuario ya inició cooperative cancel, ahora debe esperar respuesta
          widgets.add(_buildNostrButton(
            S.of(context)!.cancelPending,
            action: actions.Action.cooperativeCancelInitiatedByYou,
            backgroundColor: Colors.grey,
            onPressed: null,
          ));
          break;

        case actions.Action.cooperativeCancelInitiatedByPeer:
          widgets.add(_buildNostrButton(
            S.of(context)!.acceptCancel,
            action: actions.Action.cooperativeCancelAccepted,
            backgroundColor: AppTheme.red1,
            onPressed: () =>
                ref.read(orderNotifierProvider(orderId).notifier).cancelOrder(),
          ));
          break;

        case actions.Action.cooperativeCancelAccepted:
          break;

        case actions.Action.purchaseCompleted:
          widgets.add(_buildNostrButton(
            S.of(context)!.completePurchase,
            action: actions.Action.purchaseCompleted,
            backgroundColor: AppTheme.mostroGreen,
            onPressed: () => ref
                .read(orderNotifierProvider(orderId).notifier)
                .releaseOrder(),
          ));
          break;

        case actions.Action.buyerTookOrder:
          widgets.add(_buildContactButton(context));
          break;

        case actions.Action.rate:
        case actions.Action.rateUser:
        case actions.Action.rateReceived:
          widgets.add(_buildNostrButton(
            S.of(context)!.rate,
            action: actions.Action.rate,
            backgroundColor: AppTheme.mostroGreen,
            onPressed: () => context.push('/rate_user/$orderId'),
          ));
          break;

        case actions.Action.sendDm:
          widgets.add(_buildContactButton(context));
          break;

        case actions.Action.holdInvoicePaymentCanceled:
        case actions.Action.buyerInvoiceAccepted:
        case actions.Action.waitingSellerToPay:
        case actions.Action.waitingBuyerInvoice:
        case actions.Action.adminCancel:
        case actions.Action.adminCanceled:
        case actions.Action.adminSettle:
        case actions.Action.adminSettled:
        case actions.Action.adminAddSolver:
        case actions.Action.adminTakeDispute:
        case actions.Action.adminTookDispute:
        case actions.Action.paymentFailed:
        case actions.Action.invoiceUpdated:
        case actions.Action.tradePubkey:
        case actions.Action.cantDo:
        case actions.Action.released:
          break;
        default:
          break;
      }
    }

    return widgets;
  }

  /// Helper method to build a NostrResponsiveButton with common properties
  Widget _buildNostrButton(
    String label, {
    required actions.Action action,
    required VoidCallback? onPressed,
    Color? backgroundColor,
  }) {
    return MostroReactiveButton(
      label: label,
      buttonStyle: ButtonStyleType.raised,
      orderId: orderId,
      action: action,
      backgroundColor: backgroundColor,
      onPressed: onPressed ?? () {}, // Provide empty function when null
      showSuccessIndicator: true,
      timeout: const Duration(seconds: 30),
    );
  }

  Widget _buildContactButton(BuildContext context) {
    return ElevatedButton(
      onPressed: () {
        context.push('/chat_room/$orderId');
      },
      style: ElevatedButton.styleFrom(
        backgroundColor: AppTheme.mostroGreen,
      ),
      child: Text(S.of(context)!.contact),
    );
  }

  /// CLOSE
  Widget _buildCloseButton(BuildContext context) {
    return OutlinedButton(
      onPressed: () => context.go('/order_book'),
      style: AppTheme.theme.outlinedButtonTheme.style,
      child: Text(S.of(context)!.close),
    );
  }

  /// Format the date time to a user-friendly string with UTC offset
  String formatDateTime(DateTime dt) {
    final dateFormatter = DateFormat('EEE MMM dd yyyy HH:mm:ss');
    final formattedDate = dateFormatter.format(dt);
    final offset = dt.timeZoneOffset;
    final sign = offset.isNegative ? '-' : '+';
    final hours = offset.inHours.abs().toString().padLeft(2, '0');
    final minutes = (offset.inMinutes.abs() % 60).toString().padLeft(2, '0');
    final timeZoneName = dt.timeZoneName;
    return '$formattedDate GMT $sign$hours$minutes ($timeZoneName)';
  }
}<|MERGE_RESOLUTION|>--- conflicted
+++ resolved
@@ -55,17 +55,11 @@
                 // Detailed info: includes the last Mostro message action text
                 MostroMessageDetail(orderId: orderId),
                 const SizedBox(height: 24),
-<<<<<<< HEAD
                 _buildCountDownTime(
                     context,
                     orderPayload.expiresAt != null
                         ? orderPayload.expiresAt! * 1000
                         : null),
-=======
-                _buildCountDownTime(context, orderPayload.expiresAt != null
-                    ? orderPayload.expiresAt! * 1000
-                    : null),
->>>>>>> 1cde1d9c
                 const SizedBox(height: 36),
                 Wrap(
                   alignment: WrapAlignment.center,
@@ -89,15 +83,10 @@
   }
 
   /// Builds a card showing the user is "selling/buying X sats for Y fiat" etc.
-<<<<<<< HEAD
   Widget _buildSellerAmount(
       BuildContext context, WidgetRef ref, OrderState tradeState) {
     final sessions = ref.watch(sessionNotifierProvider);
     final session = sessions.firstWhereOrNull((s) => s.orderId == orderId);
-=======
-  Widget _buildSellerAmount(BuildContext context, WidgetRef ref, OrderState tradeState) {
-    final session = ref.watch(sessionProvider(orderId));
->>>>>>> 1cde1d9c
 
     final currencyFlag = CurrencyUtils.getFlagFromCurrency(
       tradeState.order!.fiatCode,
@@ -109,24 +98,15 @@
     final isZeroAmount = (tradeState.order!.amount == 0);
     final satText = isZeroAmount ? '' : ' ${tradeState.order!.amount}';
     final priceText = isZeroAmount ? ' ${S.of(context)!.atMarketPrice}' : '';
-<<<<<<< HEAD
-
-=======
-    
->>>>>>> 1cde1d9c
+
     final premium = tradeState.order!.premium;
     final premiumText = premium == 0
         ? ''
         : (premium > 0)
             ? S.of(context)!.withPremium(premium)
             : S.of(context)!.withDiscount(premium);
-<<<<<<< HEAD
 
     final isSellingRole = session?.role == Role.seller;
-=======
-    
-    final isSellingRole = session!.role == Role.seller;
->>>>>>> 1cde1d9c
 
     // Payment method
     final method = tradeState.order!.paymentMethod;
@@ -134,11 +114,7 @@
       tradeState.order!.createdAt != null && tradeState.order!.createdAt! > 0
           ? DateTime.fromMillisecondsSinceEpoch(
               tradeState.order!.createdAt! * 1000)
-<<<<<<< HEAD
           : session?.startTime ?? DateTime.now(),
-=======
-          : session.startTime,
->>>>>>> 1cde1d9c
     );
     return CustomCard(
       padding: const EdgeInsets.all(16),
@@ -150,22 +126,17 @@
               crossAxisAlignment: CrossAxisAlignment.start,
               children: [
                 Text(
-<<<<<<< HEAD
                   isSellingRole
                       ? S.of(context)!.youAreSellingText(
                           amountString, premiumText, priceText, satText)
                       : S.of(context)!.youAreBuyingText(
                           amountString, premiumText, priceText, satText),
-=======
-                  isSellingRole 
-                    ? S.of(context)!.youAreSellingText(amountString, premiumText, priceText, satText)
-                    : S.of(context)!.youAreBuyingText(amountString, premiumText, priceText, satText),
->>>>>>> 1cde1d9c
                   style: AppTheme.theme.textTheme.bodyLarge,
                   softWrap: true,
                 ),
                 const SizedBox(height: 16),
                 Text(
+                  '${S.of(context)!.createdOn}: $timestamp',
                   '${S.of(context)!.createdOn}: $timestamp',
                   style: textTheme.bodyLarge,
                 ),
@@ -268,12 +239,8 @@
 
           if (tradeState.status == Status.active ||
               tradeState.status == Status.fiatSent) {
-<<<<<<< HEAD
             if (tradeState.action ==
                 actions.Action.cooperativeCancelInitiatedByPeer) {
-=======
-            if (tradeState.action == actions.Action.cooperativeCancelInitiatedByPeer) {
->>>>>>> 1cde1d9c
               cancelMessage = S.of(context)!.acceptCancelMessage;
             } else {
               cancelMessage = S.of(context)!.cooperativeCancelMessage;
