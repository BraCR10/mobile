--- conflicted
+++ resolved
@@ -72,6 +72,11 @@
                     orderPayload.expiresAt != null
                         ? orderPayload.expiresAt! * 1000
                         : null),
+                _buildCountDownTime(
+                    context,
+                    orderPayload.expiresAt != null
+                        ? orderPayload.expiresAt! * 1000
+                        : null),
                 const SizedBox(height: 36),
                 Wrap(
                   alignment: WrapAlignment.center,
@@ -97,10 +102,6 @@
   /// Builds a card showing the user is "selling/buying X sats for Y fiat" etc.
   Widget _buildSellerAmount(
       BuildContext context, WidgetRef ref, OrderState tradeState) {
-<<<<<<< HEAD
-    final sessions = ref.watch(sessionNotifierProvider);
-    final session = sessions.firstWhereOrNull((s) => s.orderId == orderId);
-=======
     final session = ref.watch(sessionProvider(orderId));
     final isPending = tradeState.status == Status.pending;
 
@@ -126,7 +127,6 @@
             : session?.startTime ?? DateTime.now(),
         context,
       );
->>>>>>> 72cca9e1
 
       final hasFixedSatsAmount = tradeState.order!.amount != 0;
       final satAmount =
@@ -172,29 +172,12 @@
     final satAmount = hasFixedSatsAmount ? ' ${tradeState.order!.amount}' : '';
     final priceText = !hasFixedSatsAmount ? S.of(context)!.atMarketPrice : '';
 
-<<<<<<< HEAD
-    final amountString = '${tradeState.order!.fiatAmount} ${tradeState.order!.fiatCode} $currencyFlag';
-    
-    // If `orderPayload.amount` is 0, the trade is "at market price"
-    final isZeroAmount = (tradeState.order!.amount == 0);
-    final satText = isZeroAmount ? '' : ' ${tradeState.order!.amount}';
-    final priceText = isZeroAmount ? ' ${S.of(context)!.atMarketPrice}' : '';
-
-=======
->>>>>>> 72cca9e1
     final premium = tradeState.order!.premium;
     final premiumText = premium == 0
         ? ''
         : (premium > 0)
-<<<<<<< HEAD
-            ? S.of(context)!.withPremium(premium)
-            : S.of(context)!.withDiscount(premium);
-
-    final isSellingRole = session?.role == Role.seller;
-=======
             ? S.of(context)!.withPremiumPercent(premium.toString())
             : S.of(context)!.withDiscountPercent(premium.abs().toString());
->>>>>>> 72cca9e1
 
     // Payment method
     final method = tradeState.order!.paymentMethod;
@@ -203,43 +186,8 @@
           ? DateTime.fromMillisecondsSinceEpoch(
               tradeState.order!.createdAt! * 1000)
           : session?.startTime ?? DateTime.now(),
-<<<<<<< HEAD
-    );
-    return CustomCard(
-      padding: const EdgeInsets.all(16),
-      child: Row(
-        children: [
-          Expanded(
-            child: Column(
-              // Using Column with spacing = 2 isn't standard; using SizedBoxes for spacing is fine.
-              crossAxisAlignment: CrossAxisAlignment.start,
-              children: [
-                Text(
-                  isSellingRole
-                      ? S.of(context)!.youAreSellingText(
-                          amountString, premiumText, priceText, satText)
-                      : S.of(context)!.youAreBuyingText(
-                          amountString, premiumText, priceText, satText),
-                  style: AppTheme.theme.textTheme.bodyLarge,
-                  softWrap: true,
-                ),
-                const SizedBox(height: 16),
-                Text(
-                  '${S.of(context)!.createdOn}: $timestamp',
-                  style: textTheme.bodyLarge,
-                ),
-                const SizedBox(height: 16),
-                Text(
-                  '${S.of(context)!.paymentMethodsLabel}: $method',
-                  style: textTheme.bodyLarge,
-                ),
-              ],
-            ),
-          ),
-        ],
-      ),
-=======
       context,
+          : session?.startTime ?? DateTime.now(),
     );
 
     return Column(
@@ -266,7 +214,6 @@
           createdDate: timestamp,
         ),
       ],
->>>>>>> 72cca9e1
     );
   }
 
