import 'package:circular_countdown/circular_countdown.dart';
import 'package:flutter/material.dart';
import 'package:flutter_riverpod/flutter_riverpod.dart';
import 'package:go_router/go_router.dart';
import 'package:intl/intl.dart';
import 'package:mostro_mobile/core/app_theme.dart';
import 'package:mostro_mobile/data/models/enums/action.dart' as actions;
import 'package:mostro_mobile/data/models/enums/order_type.dart';
import 'package:mostro_mobile/data/models/enums/role.dart';
import 'package:mostro_mobile/data/models/enums/status.dart';
import 'package:mostro_mobile/features/order/models/order_state.dart';
import 'package:mostro_mobile/features/order/providers/order_notifier_provider.dart';
import 'package:mostro_mobile/features/order/widgets/order_app_bar.dart';
import 'package:mostro_mobile/shared/widgets/order_cards.dart';
import 'package:mostro_mobile/features/trades/widgets/mostro_message_detail_widget.dart';
import 'package:mostro_mobile/shared/providers/order_repository_provider.dart';
import 'package:mostro_mobile/shared/providers/session_notifier_provider.dart';
import 'package:mostro_mobile/shared/widgets/mostro_reactive_button.dart';
import 'package:mostro_mobile/data/models/session.dart';
import 'package:mostro_mobile/features/mostro/mostro_instance.dart';
import 'package:mostro_mobile/shared/providers/mostro_storage_provider.dart';
import 'package:mostro_mobile/data/models/mostro_message.dart';
import 'package:mostro_mobile/shared/providers/time_provider.dart';
import 'package:mostro_mobile/generated/l10n.dart';

class TradeDetailScreen extends ConsumerWidget {
  final String orderId;
  final TextTheme textTheme = AppTheme.theme.textTheme;

  TradeDetailScreen({super.key, required this.orderId});

  @override
  Widget build(BuildContext context, WidgetRef ref) {
    final tradeState = ref.watch(orderNotifierProvider(orderId));
    // If message is null or doesn't have an Order payload, show loading
    final orderPayload = tradeState.order;
    if (orderPayload == null) {
      return const Scaffold(
        backgroundColor: AppTheme.backgroundDark,
        body: Center(child: CircularProgressIndicator()),
      );
    }

    // Check if this is a pending order created by the user
    final session = ref.watch(sessionProvider(orderId));
    final isPending = tradeState.status == Status.pending;
    final isCreator = _isUserCreator(session, tradeState);

    return Scaffold(
      backgroundColor: AppTheme.backgroundDark,
      appBar: OrderAppBar(title: S.of(context)!.orderDetailsTitle),
      body: Builder(
        builder: (context) {
          return SingleChildScrollView(
            padding: const EdgeInsets.all(16.0),
            child: Column(
              children: [
                const SizedBox(height: 16),
                // Display basic info about the trade:
                _buildSellerAmount(context, ref, tradeState),
                const SizedBox(height: 16),
                _buildOrderId(context),
                const SizedBox(height: 16),
                // For pending orders created by the user, show creator's reputation
                if (isPending && isCreator) ...[
                  _buildCreatorReputation(context, tradeState),
                  const SizedBox(height: 16),
                ] else ...[
                  // Use spread operator here too
                  // Detailed info: includes the last Mostro message action text
                  MostroMessageDetail(orderId: orderId),
                ],
                const SizedBox(height: 24),
<<<<<<< HEAD
                _buildCountDownTime(
                    context,
                    orderPayload.expiresAt != null
                        ? orderPayload.expiresAt! * 1000
                        : null),
                _buildCountDownTime(
                    context,
                    orderPayload.expiresAt != null
                        ? orderPayload.expiresAt! * 1000
                        : null),
                const SizedBox(height: 36),
=======
                // Show countdown timer only for specific statuses
                _CountdownWidget(
                  orderId: orderId,
                  tradeState: tradeState,
                  expiresAtTimestamp: orderPayload.expiresAt != null
                      ? orderPayload.expiresAt! * 1000
                      : null,
                ),
>>>>>>> b0fc08b4
                Wrap(
                  alignment: WrapAlignment.center,
                  spacing: 10,
                  runSpacing: 10,
                  children: [
                    _buildCloseButton(context),
                    ..._buildActionButtons(
                      context,
                      ref,
                      tradeState,
                    ),
                  ],
                ),
              ],
            ),
          );
        },
      ),
    );
  }

  /// Builds a card showing the user is "selling/buying X sats for Y fiat" etc.
  Widget _buildSellerAmount(
      BuildContext context, WidgetRef ref, OrderState tradeState) {
    final session = ref.watch(sessionProvider(orderId));
    final isPending = tradeState.status == Status.pending;

    // Determine if the user is the creator of the order based on role and order type
    final isCreator = _isUserCreator(session, tradeState);

    // For pending orders created by the user, show a notification message
    if (isPending && isCreator) {
      final selling = session?.role == Role.seller
          ? S.of(context)!.selling
          : S.of(context)!.buying;
      // Currency information is now handled by OrderAmountCard

      // If `orderPayload.amount` is 0, the trade is "at market price"
      final isZeroAmount = (tradeState.order!.amount == 0);
      final priceText = isZeroAmount ? S.of(context)!.atMarketPrice : '';

      final paymentMethod = tradeState.order!.paymentMethod;
      final createdOn = formatDateTime(
        tradeState.order!.createdAt != null && tradeState.order!.createdAt! > 0
            ? DateTime.fromMillisecondsSinceEpoch(
                tradeState.order!.createdAt! * 1000)
            : session?.startTime ?? DateTime.now(),
        context,
      );

      final hasFixedSatsAmount = tradeState.order!.amount != 0;
      final satAmount =
          hasFixedSatsAmount ? ' ${tradeState.order!.amount}' : '';

      return Column(
        children: [
          NotificationMessageCard(
            message: S.of(context)!.youCreatedOfferMessage,
            icon: Icons.info_outline,
          ),
          const SizedBox(height: 16),
          OrderAmountCard(
            title: selling == S.of(context)!.selling
                ? S.of(context)!.youAreSellingTitle(satAmount)
                : S.of(context)!.youAreBuyingTitle(satAmount),
            amount: (tradeState.order!.minAmount != null &&
                    tradeState.order!.maxAmount != null &&
                    tradeState.order!.minAmount != tradeState.order!.maxAmount)
                ? "${tradeState.order!.minAmount} - ${tradeState.order!.maxAmount}"
                : tradeState.order!.fiatAmount.toString(),
            currency: tradeState.order!.fiatCode,
            priceText: priceText,
          ),
          const SizedBox(height: 16),
          PaymentMethodCard(
            paymentMethod: paymentMethod,
          ),
          const SizedBox(height: 16),
          CreatedDateCard(
            createdDate: createdOn,
          ),
        ],
      );
    }

    // For non-pending orders or orders not created by the user, use the original display
    final selling = session?.role == Role.seller
        ? S.of(context)!.selling
        : S.of(context)!.buying;

    final hasFixedSatsAmount = tradeState.order!.amount != 0;
    final satAmount = hasFixedSatsAmount ? ' ${tradeState.order!.amount}' : '';
    final priceText = !hasFixedSatsAmount ? S.of(context)!.atMarketPrice : '';

    final premium = tradeState.order!.premium;
    final premiumText = premium == 0
        ? ''
        : (premium > 0)
            ? S.of(context)!.withPremiumPercent(premium.toString())
            : S.of(context)!.withDiscountPercent(premium.abs().toString());

    // Payment method
    final method = tradeState.order!.paymentMethod;
    final timestamp = formatDateTime(
      tradeState.order!.createdAt != null && tradeState.order!.createdAt! > 0
          ? DateTime.fromMillisecondsSinceEpoch(
              tradeState.order!.createdAt! * 1000)
          : session?.startTime ?? DateTime.now(),
      context,
    );

    return Column(
      children: [
        OrderAmountCard(
          title: selling == S.of(context)!.selling
              ? S.of(context)!.youAreSellingTitle(satAmount)
              : S.of(context)!.youAreBuyingTitle(satAmount),
          amount: (tradeState.order!.minAmount != null &&
                  tradeState.order!.maxAmount != null &&
                  tradeState.order!.minAmount != tradeState.order!.maxAmount)
              ? "${tradeState.order!.minAmount} - ${tradeState.order!.maxAmount}"
              : tradeState.order!.fiatAmount.toString(),
          currency: tradeState.order!.fiatCode,
          priceText: priceText,
          premiumText: premiumText,
        ),
        const SizedBox(height: 16),
        PaymentMethodCard(
          paymentMethod: method,
        ),
        const SizedBox(height: 16),
        CreatedDateCard(
          createdDate: timestamp,
        ),
      ],
    );
  }

  /// Show a card with the order ID that can be copied.
  Widget _buildOrderId(BuildContext context) {
    return OrderIdCard(
      orderId: orderId,
    );
  }

  /// Main action button area, switching on `orderPayload.status`.
  /// Additional checks use `message.action` to refine which button to show.
  /// Following the Mostro protocol state machine for order flow.
  List<Widget> _buildActionButtons(
      BuildContext context, WidgetRef ref, OrderState tradeState) {
    final session = ref.watch(sessionProvider(orderId));
    final userRole = session?.role;

    if (userRole == null) {
      return [];
    }

    final userActions = tradeState.getActions(userRole);
    if (userActions.isEmpty) return [];

    final widgets = <Widget>[];

    for (final action in userActions) {
      // FSM-driven action mapping: ensure all actions are handled
      switch (action) {
        case actions.Action.cancel:
          String cancelMessage;

          if (tradeState.status == Status.active ||
              tradeState.status == Status.fiatSent) {
            if (tradeState.action ==
                actions.Action.cooperativeCancelInitiatedByPeer) {
              cancelMessage = S.of(context)!.acceptCancelMessage;
            } else {
              cancelMessage = S.of(context)!.cooperativeCancelMessage;
            }
          } else {
            cancelMessage = S.of(context)!.areYouSureCancel;
          }

          final buttonController = MostroReactiveButtonController();
          widgets.add(_buildNostrButton(
            S.of(context)!.cancel.toUpperCase(),
            action: action,
            backgroundColor: AppTheme.red1,
            controller: buttonController,
            onPressed: () async {
              final result = await showDialog<bool>(
                context: context,
                builder: (context) => AlertDialog(
                  title: Text(S.of(context)!.cancelTradeDialogTitle),
                  content: Text(cancelMessage),
                  actions: [
                    TextButton(
                      onPressed: () => context.pop(false),
                      child: Text(S.of(context)!.no),
                    ),
                    ElevatedButton(
                      onPressed: () {
                        context.pop(true);
                        ref
                            .read(orderNotifierProvider(orderId).notifier)
                            .cancelOrder();
                      },
                      child: Text(S.of(context)!.yes),
                    ),
                  ],
                ),
              );

              // Reset loading state if dialog was cancelled
              if (result != true) {
                buttonController.resetLoading();
              }
            },
          ));
          break;

        case actions.Action.payInvoice:
          if (userRole == Role.seller) {
            final hasPaymentRequest = tradeState.paymentRequest != null;

            if (hasPaymentRequest) {
              widgets.add(_buildNostrButton(
                S.of(context)!.payInvoiceButton,
                action: actions.Action.payInvoice,
                backgroundColor: AppTheme.mostroGreen,
                onPressed: () => context.push('/pay_invoice/$orderId'),
              ));
            }
          }
          break;

        case actions.Action.addInvoice:
          if (userRole == Role.buyer) {
            widgets.add(_buildNostrButton(
              S.of(context)!.addInvoiceButton,
              action: actions.Action.addInvoice,
              backgroundColor: AppTheme.mostroGreen,
              onPressed: () => context.push('/add_invoice/$orderId'),
            ));
          }
          break;

        case actions.Action.fiatSent:
          if (userRole == Role.buyer) {
            widgets.add(_buildNostrButton(
              S.of(context)!.fiatSentButton,
              action: actions.Action.fiatSent,
              backgroundColor: AppTheme.mostroGreen,
              onPressed: () => ref
                  .read(orderNotifierProvider(orderId).notifier)
                  .sendFiatSent(),
            ));
          }
          break;

        case actions.Action.disputeInitiatedByYou:
        case actions.Action.disputeInitiatedByPeer:
        case actions.Action.dispute:
          // Only allow dispute if not already disputed
          if (tradeState.action != actions.Action.disputeInitiatedByYou &&
              tradeState.action != actions.Action.disputeInitiatedByPeer &&
              tradeState.action != actions.Action.dispute) {
            widgets.add(_buildNostrButton(
              S.of(context)!.disputeButton,
              action: actions.Action.disputeInitiatedByYou,
              backgroundColor: AppTheme.red1,
              onPressed: () => ref
                  .read(orderNotifierProvider(orderId).notifier)
                  .disputeOrder(),
            ));
          }
          break;

        case actions.Action.release:
          if (userRole == Role.seller) {
            widgets.add(_buildNostrButton(
              S.of(context)!.release.toUpperCase(),
              action: actions.Action.release,
              backgroundColor: AppTheme.mostroGreen,
              onPressed: () => ref
                  .read(orderNotifierProvider(orderId).notifier)
                  .releaseOrder(),
            ));
          }
          break;

        case actions.Action.takeSell:
          if (userRole == Role.buyer) {
            widgets.add(_buildNostrButton(
              S.of(context)!.takeSell,
              action: actions.Action.takeSell,
              backgroundColor: AppTheme.mostroGreen,
              onPressed: () => context.push('/take_sell/$orderId'),
            ));
          }
          break;

        case actions.Action.takeBuy:
          if (userRole == Role.seller) {
            widgets.add(_buildNostrButton(
              S.of(context)!.takeBuy,
              action: actions.Action.takeBuy,
              backgroundColor: AppTheme.mostroGreen,
              onPressed: () => context.push('/take_buy/$orderId'),
            ));
          }
          break;

        case actions.Action.cooperativeCancelInitiatedByYou:
          widgets.add(_buildNostrButton(
            S.of(context)!.cancelPendingButton,
            action: actions.Action.cooperativeCancelInitiatedByYou,
            backgroundColor: Colors.grey,
            onPressed: null,
          ));
          break;

        case actions.Action.cooperativeCancelInitiatedByPeer:
          widgets.add(_buildNostrButton(
            S.of(context)!.acceptCancelButton,
            action: actions.Action.cooperativeCancelAccepted,
            backgroundColor: AppTheme.red1,
            onPressed: () =>
                ref.read(orderNotifierProvider(orderId).notifier).cancelOrder(),
          ));
          break;

        case actions.Action.cooperativeCancelAccepted:
          break;

        case actions.Action.purchaseCompleted:
          widgets.add(_buildNostrButton(
            S.of(context)!.completePurchaseButton,
            action: actions.Action.purchaseCompleted,
            backgroundColor: AppTheme.mostroGreen,
            onPressed: () => ref
                .read(orderNotifierProvider(orderId).notifier)
                .releaseOrder(),
          ));
          break;

        case actions.Action.buyerTookOrder:
          widgets.add(_buildContactButton(context));
          break;

        case actions.Action.rate:
        case actions.Action.rateUser:
        case actions.Action.rateReceived:
          widgets.add(_buildNostrButton(
            S.of(context)!.rate.toUpperCase(),
            action: actions.Action.rate,
            backgroundColor: AppTheme.mostroGreen,
            onPressed: () => context.push('/rate_user/$orderId'),
          ));
          break;

        case actions.Action.sendDm:
          widgets.add(_buildContactButton(context));
          break;

        case actions.Action.holdInvoicePaymentCanceled:
        case actions.Action.buyerInvoiceAccepted:
        case actions.Action.waitingSellerToPay:
        case actions.Action.waitingBuyerInvoice:
        case actions.Action.adminCancel:
        case actions.Action.adminCanceled:
        case actions.Action.adminSettle:
        case actions.Action.adminSettled:
        case actions.Action.adminAddSolver:
        case actions.Action.adminTakeDispute:
        case actions.Action.adminTookDispute:
        case actions.Action.paymentFailed:
        case actions.Action.invoiceUpdated:
        case actions.Action.tradePubkey:
        case actions.Action.cantDo:
        case actions.Action.released:
          break;
        default:
          break;
      }
    }

    return widgets;
  }

  /// Helper method to build a NostrResponsiveButton with common properties
  Widget _buildNostrButton(
    String label, {
    required actions.Action action,
    required VoidCallback? onPressed,
    Color? backgroundColor,
    Key? key,
    MostroReactiveButtonController? controller,
  }) {
    return MostroReactiveButton(
      key: key,
      label: label,
      buttonStyle: ButtonStyleType.raised,
      orderId: orderId,
      action: action,
      backgroundColor: backgroundColor,
      onPressed: onPressed ?? () {}, // Provide empty function when null
      showSuccessIndicator: true,
      timeout: const Duration(seconds: 30),
      controller: controller,
    );
  }

  Widget _buildContactButton(BuildContext context) {
    return ElevatedButton(
      onPressed: () {
        context.push('/chat_room/$orderId');
      },
      style: ElevatedButton.styleFrom(
        backgroundColor: AppTheme.mostroGreen,
      ),
      child: Text(S.of(context)!.contact),
    );
  }

  /// CLOSE
  Widget _buildCloseButton(BuildContext context) {
    return OutlinedButton(
      onPressed: () => context.go('/order_book'),
      style: AppTheme.theme.outlinedButtonTheme.style,
      child: Text(S.of(context)!.close),
    );
  }

  /// Build a card showing the creator's reputation with rating, reviews and days
  Widget _buildCreatorReputation(BuildContext context, OrderState tradeState) {
    // In trade_detail_screen.dart, we don't have direct access to rating as in NostrEvent
    // For now, we use default values
    // TODO: Implement extraction of creator rating data
    const rating = 3.1;
    const reviews = 15;
    const days = 7;

    return CreatorReputationCard(
      rating: rating,
      reviews: reviews,
      days: days,
    );
  }

  /// Helper method to determine if the current user is the creator of the order
  /// based on their role (buyer/seller) and the order type (buy/sell)
  bool _isUserCreator(Session? session, OrderState tradeState) {
    if (session == null || session.role == null || tradeState.order == null) {
      return false;
    }
    return session.role == Role.buyer
        ? tradeState.order!.kind == OrderType.buy
        : tradeState.order!.kind == OrderType.sell;
  }

  /// Format the date time to a user-friendly string with internationalization
  String formatDateTime(DateTime dt, [BuildContext? context]) {
    if (context != null) {
      // Use internationalized date format
      final dateFormatter =
          DateFormat.yMMMd(Localizations.localeOf(context).languageCode);
      final timeFormatter =
          DateFormat.Hm(Localizations.localeOf(context).languageCode);
      final formattedDate = dateFormatter.format(dt);
      final formattedTime = timeFormatter.format(dt);

      // Use the internationalized string for "Created on: date"
      return S.of(context)!.createdOnDate('$formattedDate $formattedTime');
    } else {
      // Fallback if context is not available
      final dateFormatter = DateFormat('EEE, MMM dd yyyy');
      final timeFormatter = DateFormat('HH:mm');
      final formattedDate = dateFormatter.format(dt);
      final formattedTime = timeFormatter.format(dt);

      return '$formattedDate at $formattedTime';
    }
  }
}

/// Widget that displays a real-time countdown timer that updates every second
class _CountdownWidget extends ConsumerWidget {
  final String orderId;
  final OrderState tradeState;
  final int? expiresAtTimestamp;

  const _CountdownWidget({
    required this.orderId,
    required this.tradeState,
    this.expiresAtTimestamp,
  });

  @override
  Widget build(BuildContext context, WidgetRef ref) {
    // Watch the countdown time provider for real-time updates
    final timeAsync = ref.watch(countdownTimeProvider);
    final messagesAsync = ref.watch(mostroMessageHistoryProvider(orderId));

    return timeAsync.when(
      data: (currentTime) {
        return messagesAsync.maybeWhen(
          data: (messages) {
            final countdownWidget = _buildCountDownTime(
              context,
              ref,
              tradeState,
              messages,
              expiresAtTimestamp,
            );

            if (countdownWidget != null) {
              return Column(
                children: [
                  countdownWidget,
                  const SizedBox(height: 36),
                ],
              );
            } else {
              return const SizedBox(height: 12);
            }
          },
          orElse: () => const SizedBox(height: 12),
        );
      },
      loading: () => const SizedBox(height: 12),
      error: (error, stack) => const SizedBox(height: 12),
    );
  }

  /// Build a circular countdown timer only for specific order statuses.
  /// Shows countdown ONLY for: Pending, Waiting-buyer-invoice, Waiting-payment
  /// - Pending: uses expirationHours from Mostro instance
  /// - Waiting-buyer-invoice: countdown from message timestamp + expirationSeconds
  /// - Waiting-payment: countdown from message timestamp + expirationSeconds
  /// - All other states: no countdown timer
  Widget? _buildCountDownTime(
      BuildContext context,
      WidgetRef ref,
      OrderState tradeState,
      List<MostroMessage> messages,
      int? expiresAtTimestamp) {
    final status = tradeState.status;
    final now = DateTime.now();
    final mostroInstance = ref.read(orderRepositoryProvider).mostroInstance;

    // Show countdown ONLY for these 3 specific statuses
    if (status == Status.pending) {
      // Pending orders: use expirationHours
      final expHours =
          mostroInstance?.expirationHours ?? 24; // 24 hours fallback
      final countdownDuration = Duration(hours: expHours);

      // Handle edge case: invalid timestamp
      if (expiresAtTimestamp != null && expiresAtTimestamp <= 0) {
        expiresAtTimestamp = null;
      }

      final expiration = expiresAtTimestamp != null
          ? DateTime.fromMillisecondsSinceEpoch(expiresAtTimestamp)
          : now.add(countdownDuration);

      // Handle edge case: expiration in the past
      if (expiration.isBefore(now.subtract(const Duration(hours: 1)))) {
        // If expiration is more than 1 hour in the past, likely invalid
        return null;
      }

      final Duration difference = expiration.isAfter(now)
          ? expiration.difference(now)
          : const Duration();

      final hoursLeft = difference.inHours.clamp(0, expHours);
      final minutesLeft = difference.inMinutes % 60;
      final secondsLeft = difference.inSeconds % 60;

      final formattedTime =
          '${hoursLeft.toString().padLeft(2, '0')}:${minutesLeft.toString().padLeft(2, '0')}:${secondsLeft.toString().padLeft(2, '0')}';

      return Column(
        children: [
          CircularCountdown(
            countdownTotal: expHours,
            countdownRemaining: hoursLeft,
          ),
          const SizedBox(height: 16),
          Text(S.of(context)!.timeLeftLabel(formattedTime)),
        ],
      );
    } else if (status == Status.waitingBuyerInvoice ||
        status == Status.waitingPayment) {
      // Find the message that triggered this state
      final stateMessage = _findMessageForState(messages, status);
      if (stateMessage?.timestamp == null) {
        // If no message found, don't show countdown
        return null;
      }

      final expSecs =
          mostroInstance?.expirationSeconds ?? 900; // 15 minutes fallback
      final expMinutes = (expSecs / 60).round();

      // Validate timestamp
      final messageTimestamp = stateMessage!.timestamp!;
      if (messageTimestamp <= 0) {
        return null;
      }

      // Calculate expiration from when the message was received
      final messageTime = DateTime.fromMillisecondsSinceEpoch(messageTimestamp);
      
      // Handle edge case: message timestamp in the future
      if (messageTime.isAfter(now.add(const Duration(hours: 1)))) {
        // If message is more than 1 hour in the future, likely invalid
        return null;
      }

      final expiration = messageTime.add(Duration(seconds: expSecs));

      final Duration difference = expiration.isAfter(now)
          ? expiration.difference(now)
          : const Duration();

      final minutesLeft = difference.inMinutes.clamp(0, expMinutes);
      final secondsLeft = difference.inSeconds % 60;

      final formattedTime =
          '${minutesLeft.toString().padLeft(2, '0')}:${secondsLeft.toString().padLeft(2, '0')}';

      return Column(
        children: [
          CircularCountdown(
            countdownTotal: expMinutes,
            countdownRemaining: minutesLeft,
          ),
          const SizedBox(height: 16),
          Text(S.of(context)!.timeLeftLabel(formattedTime)),
        ],
      );
    } else {
      // All other statuses: NO countdown timer
      return null;
    }
  }

  /// Find the message that triggered the current state
  /// Returns null if no valid message is found
  MostroMessage? _findMessageForState(
      List<MostroMessage> messages, Status status) {
    // Filter out messages with invalid timestamps
    final validMessages = messages
        .where((m) => m.timestamp != null && m.timestamp! > 0)
        .toList();

    if (validMessages.isEmpty) {
      return null;
    }

    // Sort messages by timestamp (newest first)
    final sortedMessages = List<MostroMessage>.from(validMessages)
      ..sort((a, b) => (b.timestamp ?? 0).compareTo(a.timestamp ?? 0));

    // Find the message that caused this state
    for (final message in sortedMessages) {
      // Additional validation: ensure timestamp is not in the future
      final messageTime = DateTime.fromMillisecondsSinceEpoch(message.timestamp!);
      if (messageTime.isAfter(DateTime.now().add(const Duration(hours: 1)))) {
        continue; // Skip messages with future timestamps
      }

      if (status == Status.waitingBuyerInvoice &&
          (message.action == actions.Action.addInvoice ||
              message.action == actions.Action.waitingBuyerInvoice)) {
        return message;
      } else if (status == Status.waitingPayment &&
          (message.action == actions.Action.payInvoice ||
              message.action == actions.Action.waitingSellerToPay)) {
        return message;
      }
    }
    return null;
  }
}<|MERGE_RESOLUTION|>--- conflicted
+++ resolved
@@ -71,19 +71,6 @@
                   MostroMessageDetail(orderId: orderId),
                 ],
                 const SizedBox(height: 24),
-<<<<<<< HEAD
-                _buildCountDownTime(
-                    context,
-                    orderPayload.expiresAt != null
-                        ? orderPayload.expiresAt! * 1000
-                        : null),
-                _buildCountDownTime(
-                    context,
-                    orderPayload.expiresAt != null
-                        ? orderPayload.expiresAt! * 1000
-                        : null),
-                const SizedBox(height: 36),
-=======
                 // Show countdown timer only for specific statuses
                 _CountdownWidget(
                   orderId: orderId,
@@ -92,7 +79,6 @@
                       ? orderPayload.expiresAt! * 1000
                       : null,
                 ),
->>>>>>> b0fc08b4
                 Wrap(
                   alignment: WrapAlignment.center,
                   spacing: 10,
