--- conflicted
+++ resolved
@@ -20,7 +20,7 @@
     return Scaffold(
       backgroundColor: AppTheme.backgroundDark,
       appBar: const MostroAppBar(),
-<<<<<<< HEAD
+
       drawer: const MostroAppDrawer(),
       body: RefreshIndicator(
         onRefresh: () async {
@@ -111,80 +111,7 @@
             ),
             const BottomNavBar(),
           ],
-=======
-      body: CustomDrawerOverlay(
-        child: RefreshIndicator(
-          onRefresh: () async {
-            // Force reload the orders repository first
-            ref.read(orderRepositoryProvider).reloadData();
-            // Then refresh the filtered trades provider
-            ref.invalidate(filteredTradesProvider);
-          },
-          child: Container(
-            margin: const EdgeInsets.fromLTRB(16, 16, 16, 16),
-            decoration: BoxDecoration(
-              color: AppTheme.dark2,
-              borderRadius: BorderRadius.circular(20),
-            ),
-            child: Column(
-              children: [
-                Padding(
-                  padding: const EdgeInsets.all(16.0),
-                  child: Text(
-                    'MY TRADES',
-                    style: TextStyle(color: AppTheme.mostroGreen),
-                  ),
-                ),
-                // Use the async value pattern to handle different states
-                tradesAsync.when(
-                  data: (trades) => _buildFilterButton(context, ref, trades),
-                  loading: () => _buildFilterButton(context, ref, []),
-                  error: (error, _) => _buildFilterButton(context, ref, []),
-                ),
-                const SizedBox(height: 6.0),
-                Expanded(
-                  child: tradesAsync.when(
-                    data: (trades) => _buildOrderList(trades),
-                    loading: () => const Center(
-                      child: CircularProgressIndicator(),
-                    ),
-                    error: (error, _) => Center(
-                      child: Column(
-                        mainAxisAlignment: MainAxisAlignment.center,
-                        children: [
-                          const Icon(
-                            Icons.error_outline,
-                            color: Colors.red,
-                            size: 60,
-                          ),
-                          const SizedBox(height: 16),
-                          Text(
-                            'Error loading trades',
-                            style: TextStyle(color: AppTheme.cream1),
-                          ),
-                          Text(
-                            error.toString(),
-                            style: TextStyle(color: AppTheme.cream1, fontSize: 12),
-                            textAlign: TextAlign.center,
-                          ),
-                          const SizedBox(height: 16),
-                          ElevatedButton(
-                            onPressed: () {
-                              ref.invalidate(orderEventsProvider);
-                              ref.invalidate(filteredTradesProvider);
-                            },
-                            child: const Text('Retry'),
-                          ),
-                        ],
-                      ),
-                    ),
-                  ),
-                ),
-                const BottomNavBar(),
-              ],
-            ),
-          ),
->>>>>>> 41426c6f
+
         ),
       ),
     );
