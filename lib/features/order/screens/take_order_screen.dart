import 'package:circular_countdown/circular_countdown.dart';
import 'package:dart_nostr/nostr/model/event/event.dart';
import 'package:flutter/material.dart';
import 'package:flutter_riverpod/flutter_riverpod.dart';
import 'package:go_router/go_router.dart';
import 'package:intl/intl.dart';
import 'package:mostro_mobile/core/app_theme.dart';
import 'package:mostro_mobile/data/models/enums/action.dart' as actions;
import 'package:mostro_mobile/data/models/enums/order_type.dart';
import 'package:mostro_mobile/data/models/nostr_event.dart';
import 'package:mostro_mobile/features/order/providers/order_notifier_provider.dart';
import 'package:mostro_mobile/features/order/widgets/order_app_bar.dart';
import 'package:mostro_mobile/shared/providers.dart';
import 'package:mostro_mobile/shared/widgets/order_cards.dart';
<<<<<<< HEAD
import 'package:mostro_mobile/shared/providers/order_repository_provider.dart';

=======
>>>>>>> 8d75a79c
import 'package:mostro_mobile/shared/providers/exchange_service_provider.dart';
import 'package:mostro_mobile/shared/utils/currency_utils.dart';

import 'package:mostro_mobile/shared/widgets/custom_card.dart';
import 'package:mostro_mobile/features/mostro/mostro_instance.dart';
import 'package:mostro_mobile/shared/providers/time_provider.dart';
import 'package:mostro_mobile/generated/l10n.dart';

class TakeOrderScreen extends ConsumerStatefulWidget {
  final String orderId;
  final OrderType orderType;
  final TextEditingController _fiatAmountController = TextEditingController();
  final TextEditingController _lndAddressController = TextEditingController();
  final TextTheme textTheme = AppTheme.theme.textTheme;

  TakeOrderScreen({super.key, required this.orderId, required this.orderType});

  @override
  ConsumerState<TakeOrderScreen> createState() => _TakeOrderScreenState();
}

class _TakeOrderScreenState extends ConsumerState<TakeOrderScreen> {
  bool _isSubmitting = false;
  dynamic _lastSeenAction;

  @override
  Widget build(BuildContext context) {
    final order = ref.watch(eventProvider(widget.orderId));

    // Listen for messages to reset loading state on CantDo
    ref.listen(
      mostroMessageStreamProvider(widget.orderId),
      (_, next) {
        next.whenData((msg) {
          if (msg == null || msg.action == _lastSeenAction) return;
          _lastSeenAction = msg.action;
          
          // Reset loading state only on CantDo message
          if (msg.action == actions.Action.cantDo && _isSubmitting) {
            setState(() {
              _isSubmitting = false;
            });
          }
        });
      },
    );

    return Scaffold(
      backgroundColor: AppTheme.backgroundDark,
      appBar: OrderAppBar(
          title: widget.orderType == OrderType.buy
              ? S.of(context)!.buyOrderDetailsTitle
              : S.of(context)!.sellOrderDetailsTitle),
      body: SingleChildScrollView(
        padding: EdgeInsets.fromLTRB(
          16.0,
          16.0,
          16.0,
          16.0 + MediaQuery.of(context).viewPadding.bottom,
        ),
        child: Column(
          children: [
            const SizedBox(height: 16),
            _buildSellerAmount(ref, order!),
            const SizedBox(height: 16),
            _buildPaymentMethod(context, order),
            const SizedBox(height: 16),
            _buildCreatedOn(order),
            const SizedBox(height: 16),
            _buildOrderId(context),
            const SizedBox(height: 16),
            _buildCreatorReputation(order),
            const SizedBox(height: 24),
            _CountdownWidget(
              expirationDate: order.expirationDate,
            ),
            const SizedBox(height: 36),
            _buildActionButtons(context, ref, order),
          ],
        ),
      ),
    );
  }

  Widget _buildSellerAmount(WidgetRef ref, NostrEvent order) {
    return Builder(
      builder: (context) {

        final currencyData = ref.watch(currencyCodesProvider).asData?.value;
        final currencyFlag = CurrencyUtils.getFlagFromCurrencyData(
            order.currency!, currencyData);
        final amountString =
            '${order.fiatAmount} ${order.currency} $currencyFlag';
        String priceText = '';
        if (order.amount == '0') {
          final premium = order.premium;
          final premiumValue =
              premium != null ? double.tryParse(premium) ?? 0.0 : 0.0;

          if (premiumValue == 0) {
            // No premium - show only market price
            priceText = S.of(context)!.atMarketPrice;
          } else {
            // Has premium/discount - show market price with percentage
            final isPremiumPositive = premiumValue >= 0;
            final premiumDisplay =
                isPremiumPositive ? '(+$premiumValue%)' : '($premiumValue%)';
            priceText = '${S.of(context)!.atMarketPrice} $premiumDisplay';
          }
        }

<<<<<<< HEAD

        final hasFixedSatsAmount = order.amount != null && order.amount != '0';
=======
        final hasFixedSatsAmount = order.amount != '0';
>>>>>>> 8d75a79c

        return CustomCard(
          padding: const EdgeInsets.all(16),
          child: Column(
            crossAxisAlignment: CrossAxisAlignment.start,
            children: [
              Text(
                hasFixedSatsAmount
                    ? (widget.orderType == OrderType.sell
                        ? "${S.of(context)!.someoneIsSellingTitle.replaceAll(' Sats', '')} ${order.amount} Sats"
                        : "${S.of(context)!.someoneIsBuyingTitle.replaceAll(' Sats', '')} ${order.amount} Sats")
                    : (widget.orderType == OrderType.sell
                        ? S.of(context)!.someoneIsSellingTitle
                        : S.of(context)!.someoneIsBuyingTitle),
                style: const TextStyle(
                  color: Colors.white,
                  fontSize: 18,
                  fontWeight: FontWeight.w600,
                ),
              ),
              const SizedBox(height: 8),
              Row(
                children: [

                  Flexible(
                    child: RichText(
                      text: TextSpan(
                        text: S.of(context)!.forAmount(amountString, order.currency ?? ''),
                        style: const TextStyle(
                          color: Colors.white70,
                          fontSize: 16,
                        ),
                        children: [
                          if (priceText.isNotEmpty)
                            TextSpan(
                              text: ' $priceText',
                              style: const TextStyle(
                                color: Colors.white60,
                                fontSize: 15,
                              ),
                            ),
                        ],

                      ),
                      softWrap: true,
                      maxLines: 2,
                      overflow: TextOverflow.ellipsis,
                    ),
                  ),
                ],
              ),
            ],
          ),
        );
      },
    );
  }

  Widget _buildOrderId(BuildContext context) {
    return OrderIdCard(
      orderId: widget.orderId,
    );
  }

  Widget _buildPaymentMethod(BuildContext context, NostrEvent order) {
    final methods = order.paymentMethods.isNotEmpty
        ? order.paymentMethods.join(', ')
        : S.of(context)!.noPaymentMethod;

    return PaymentMethodCard(
      paymentMethod: methods,
    );
  }

  Widget _buildCreatedOn(NostrEvent order) {
    return Builder(
      builder: (context) {
        return CreatedDateCard(
          createdDate: formatDateTime(order.createdAt!, context),
        );
      },
    );
  }

  Widget _buildCreatorReputation(NostrEvent order) {
    final ratingInfo = order.rating;

    final rating = ratingInfo?.totalRating ?? 0.0;
    final reviews = ratingInfo?.totalReviews ?? 0;
    final days = ratingInfo?.days ?? 0;

    return CreatorReputationCard(
      rating: rating,
      reviews: reviews,
      days: days,
    );
  }

  Widget _buildActionButtons(
      BuildContext context, WidgetRef ref, NostrEvent order) {
    final orderDetailsNotifier =
        ref.read(orderNotifierProvider(widget.orderId).notifier);

    final buttonText =
        widget.orderType == OrderType.buy ? S.of(context)!.sell : S.of(context)!.buy;

    return Row(
      mainAxisAlignment: MainAxisAlignment.center,
      children: [
        Expanded(
          child: OutlinedButton(
            onPressed: () => context.pop(),
            style: AppTheme.theme.outlinedButtonTheme.style,
            child: Text(S.of(context)!.close),
          ),
        ),
        const SizedBox(width: 16),
        Expanded(
          child: ElevatedButton(
            onPressed: _isSubmitting ? null : () async {
              setState(() {
                _isSubmitting = true;
              });
              // Check if this is a range order
              if (order.fiatAmount.maximum != null &&
                  order.fiatAmount.minimum != order.fiatAmount.maximum) {
                // Show dialog to get the amount
                String? errorText;
                final enteredAmount = await showDialog<int>(
                  context: context,
                  builder: (context) {
                    return StatefulBuilder(
                      builder: (context, setState) {
                        return AlertDialog(
                          title: Text(S.of(context)!.enterAmount),
                          content: TextField(
                            controller: widget._fiatAmountController,
                            keyboardType: TextInputType.number,
                            decoration: InputDecoration(
                              hintText: S.of(context)!.enterAmountBetween(
                                  order.fiatAmount.minimum.toString(),
                                  order.fiatAmount.maximum.toString()),
                              errorText: errorText,
                            ),
                          ),
                          actions: [
                            TextButton(
                              onPressed: () => context.pop(),
                              child: Text(S.of(context)!.cancel),
                            ),
                            ElevatedButton(
                              key: const Key('submitAmountButton'),
                              onPressed: () {
                                final inputAmount = int.tryParse(
                                  widget._fiatAmountController.text.trim());
                                if (inputAmount == null) {
                                  setState(() {
                                    errorText =
                                        S.of(context)!.pleaseEnterValidNumber;
                                  });
                                } else if (inputAmount <
                                        order.fiatAmount.minimum ||
                                    (order.fiatAmount.maximum != null &&
                                        inputAmount >
                                            order.fiatAmount.maximum!)) {
                                  setState(() {
                                    errorText = S
                                        .of(context)!
                                        .amountMustBeBetween(
                                            order.fiatAmount.minimum.toString(),
                                            order.fiatAmount.maximum
                                                .toString());
                                  });
                                } else {
                                  context.pop(inputAmount);
                                }
                              },
                              child: Text(S.of(context)!.submit),
                            ),
                          ],
                        );
                      },
                    );
                  },
                );

                if (enteredAmount != null) {
                  if (widget.orderType == OrderType.buy) {
                    await orderDetailsNotifier.takeBuyOrder(
                        order.orderId!, enteredAmount);
                  } else {
                    final lndAddress = widget._lndAddressController.text.trim();
                    await orderDetailsNotifier.takeSellOrder(
                      order.orderId!,
                      enteredAmount,
                      lndAddress.isEmpty ? null : lndAddress,
                    );
                  }
                } else {
                  // Dialog was dismissed without entering amount, reset loading state
                  setState(() {
                    _isSubmitting = false;
                  });
                }
              } else {
                // Not a range order – use the existing logic.
                final fiatAmount =
                    int.tryParse(widget._fiatAmountController.text.trim());
                if (widget.orderType == OrderType.buy) {
                  await orderDetailsNotifier.takeBuyOrder(
                      order.orderId!, fiatAmount);
                } else {
                  final lndAddress = widget._lndAddressController.text.trim();
                  await orderDetailsNotifier.takeSellOrder(
                    order.orderId!,
                    fiatAmount,
                    lndAddress.isEmpty ? null : lndAddress,
                  );
                }
              }
            },
            style: ElevatedButton.styleFrom(
              backgroundColor: AppTheme.mostroGreen,
            ),
            child: _isSubmitting
                ? const SizedBox(
                    width: 20,
                    height: 20,
                    child: CircularProgressIndicator(
                      strokeWidth: 2,
                      valueColor: AlwaysStoppedAnimation<Color>(Colors.white),
                    ),
                  )
                : Text(buttonText),
          ),
        ),
      ],
    );
  }

  String formatDateTime(DateTime dt, [BuildContext? context]) {
    if (context != null) {
      // Use internationalized date format
      final dateFormatter =
          DateFormat.yMMMd(Localizations.localeOf(context).languageCode);
      final timeFormatter =
          DateFormat.Hm(Localizations.localeOf(context).languageCode);
      final formattedDate = dateFormatter.format(dt);
      final formattedTime = timeFormatter.format(dt);

      // Use the internationalized string for "Created on: date"
      return S.of(context)!.createdOnDate('$formattedDate $formattedTime');
    } else {
      // Fallback if context is not available
      final dateFormatter = DateFormat('EEE, MMM dd yyyy');
      final timeFormatter = DateFormat('HH:mm');
      final formattedDate = dateFormatter.format(dt);
      final formattedTime = timeFormatter.format(dt);

      return '$formattedDate at $formattedTime';
    }
  }
}

/// Widget that displays a real-time countdown timer for pending orders
class _CountdownWidget extends ConsumerWidget {
  final DateTime expirationDate;

  const _CountdownWidget({
    required this.expirationDate,
  });

  @override
  Widget build(BuildContext context, WidgetRef ref) {
    // Watch the countdown time provider for real-time updates
    final timeAsync = ref.watch(countdownTimeProvider);

    return timeAsync.when(
      data: (currentTime) {
        return _buildCountDownTime(context, ref, expirationDate);
      },
      loading: () => const CircularProgressIndicator(),
      error: (error, stack) => const SizedBox.shrink(),
    );
  }

  Widget _buildCountDownTime(
      BuildContext context, WidgetRef ref, DateTime expiration) {
    Duration countdown = Duration(hours: 0);
    final now = DateTime.now();

    // Handle edge case: expiration in the past
    if (expiration.isBefore(now.subtract(const Duration(hours: 1)))) {
      // If expiration is more than 1 hour in the past, likely invalid
      return const SizedBox.shrink();
    }

    if (expiration.isAfter(now)) {
      countdown = expiration.difference(now);
    }

    // Get dynamic expiration hours from Mostro instance
    final mostroInstance = ref.read(orderRepositoryProvider).mostroInstance;
    final maxOrderHours =
        mostroInstance?.expirationHours ?? 24; // fallback to 24 hours

    // Validate expiration hours
    if (maxOrderHours <= 0 || maxOrderHours > 168) {
      // Max 1 week
      return const SizedBox.shrink();
    }

    final hoursLeft = countdown.inHours.clamp(0, maxOrderHours);
    final minutesLeft = countdown.inMinutes % 60;
    final secondsLeft = countdown.inSeconds % 60;

    final formattedTime =
        '${hoursLeft.toString().padLeft(2, '0')}:${minutesLeft.toString().padLeft(2, '0')}:${secondsLeft.toString().padLeft(2, '0')}';

    return Column(
      children: [
        CircularCountdown(
          countdownTotal: maxOrderHours,
          countdownRemaining: hoursLeft,
        ),
        const SizedBox(height: 16),
        Text(S.of(context)!.timeLeftLabel(formattedTime)),
      ],
    );
  }
}<|MERGE_RESOLUTION|>--- conflicted
+++ resolved
@@ -12,11 +12,8 @@
 import 'package:mostro_mobile/features/order/widgets/order_app_bar.dart';
 import 'package:mostro_mobile/shared/providers.dart';
 import 'package:mostro_mobile/shared/widgets/order_cards.dart';
-<<<<<<< HEAD
-import 'package:mostro_mobile/shared/providers/order_repository_provider.dart';
-
-=======
->>>>>>> 8d75a79c
+
+
 import 'package:mostro_mobile/shared/providers/exchange_service_provider.dart';
 import 'package:mostro_mobile/shared/utils/currency_utils.dart';
 
@@ -128,12 +125,9 @@
           }
         }
 
-<<<<<<< HEAD
-
-        final hasFixedSatsAmount = order.amount != null && order.amount != '0';
-=======
+
         final hasFixedSatsAmount = order.amount != '0';
->>>>>>> 8d75a79c
+
 
         return CustomCard(
           padding: const EdgeInsets.all(16),
