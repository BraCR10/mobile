--- conflicted
+++ resolved
@@ -58,7 +58,7 @@
     );
   }
 
-<<<<<<< HEAD
+
   Widget _buildSellerAmount(WidgetRef ref, NostrEvent order) {
     return Builder(
       builder: (context) {
@@ -87,53 +87,7 @@
                   color: Colors.white,
                   fontSize: 18,
                   fontWeight: FontWeight.w600,
-=======
-  Widget _buildSellerAmount(
-      WidgetRef ref, NostrEvent order, BuildContext context) {
-    final selling = orderType == OrderType.sell
-        ? S.of(context)!.selling
-        : S.of(context)!.buying;
-    final amountString =
-        '${order.fiatAmount} ${order.currency} ${CurrencyUtils.getFlagFromCurrency(order.currency!)}';
-    final satAmount = order.amount == '0' ? '' : ' ${order.amount}';
-    final price = order.amount != '0' ? '' : S.of(context)!.atMarketPrice;
-    final premium = int.parse(order.premium ?? '0');
-    final premiumText = premium >= 0
-        ? premium == 0
-            ? ''
-            : S.of(context)!.withPremiumPercent(premium.toString())
-        : S.of(context)!.withDiscountPercent(premium.abs().toString());
-    final methods = order.paymentMethods.isNotEmpty
-        ? order.paymentMethods.join(', ')
-        : S.of(context)!.noPaymentMethod;
-
-    return CustomCard(
-      padding: const EdgeInsets.all(16),
-      child: Row(
-        children: [
-          Expanded(
-            child: Column(
-              spacing: 2,
-              crossAxisAlignment: CrossAxisAlignment.start,
-              children: [
-                Text(
-                  S.of(context)!.someoneIsSellingBuying(
-                      selling, satAmount, amountString, price, premiumText),
-                  style: AppTheme.theme.textTheme.bodyLarge,
-                  softWrap: true,
-                ),
-                const SizedBox(height: 16),
-                Text(
-                  S
-                      .of(context)!
-                      .createdOnDate(formatDateTime(order.createdAt!)),
-                  style: textTheme.bodyLarge,
-                ),
-                const SizedBox(height: 16),
-                Text(
-                  S.of(context)!.paymentMethodsAre(methods),
-                  style: textTheme.bodyLarge,
->>>>>>> 3bd8e00a
+
                 ),
               ),
               const SizedBox(height: 8),
@@ -254,7 +208,7 @@
           ),
         ),
         const SizedBox(width: 16),
-<<<<<<< HEAD
+
         Expanded(
           child: ElevatedButton(
             onPressed: () async {
@@ -320,68 +274,7 @@
                     );
                   },
                 );
-=======
-        ElevatedButton(
-          onPressed: () async {
-            // Check if the order is a range order.
-            if (order.fiatAmount.maximum != null) {
-              final enteredAmount = await showDialog<int>(
-                context: context,
-                builder: (BuildContext context) {
-                  String? errorText;
-                  return StatefulBuilder(
-                    builder: (BuildContext context,
-                        void Function(void Function()) setState) {
-                      return AlertDialog(
-                        title: Text(S.of(context)!.enterAmount),
-                        content: TextField(
-                          controller: _fiatAmountController,
-                          keyboardType: TextInputType.number,
-                          decoration: InputDecoration(
-                            hintText: S.of(context)!.enterAmountBetween(
-                                order.fiatAmount.minimum.toString(),
-                                order.fiatAmount.maximum.toString()),
-                            errorText: errorText,
-                          ),
-                        ),
-                        actions: [
-                          TextButton(
-                            onPressed: () => Navigator.of(context).pop(null),
-                            child: Text(S.of(context)!.cancel),
-                          ),
-                          ElevatedButton(
-                            key: const Key('submitAmountButton'),
-                            onPressed: () {
-                              final inputAmount = int.tryParse(
-                                  _fiatAmountController.text.trim());
-                              if (inputAmount == null) {
-                                setState(() {
-                                  errorText =
-                                      S.of(context)!.pleaseEnterValidNumber;
-                                });
-                              } else if (inputAmount <
-                                      order.fiatAmount.minimum ||
-                                  inputAmount > order.fiatAmount.maximum!) {
-                                setState(() {
-                                  errorText = S
-                                      .of(context)!
-                                      .amountMustBeBetween(
-                                          order.fiatAmount.minimum.toString(),
-                                          order.fiatAmount.maximum.toString());
-                                });
-                              } else {
-                                Navigator.of(context).pop(inputAmount);
-                              }
-                            },
-                            child: Text(S.of(context)!.submit),
-                          ),
-                        ],
-                      );
-                    },
-                  );
-                },
-              );
->>>>>>> 3bd8e00a
+
 
                 if (enteredAmount != null) {
                   if (orderType == OrderType.buy) {
