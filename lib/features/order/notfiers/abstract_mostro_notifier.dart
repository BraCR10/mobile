import 'dart:async';

import 'package:flutter_riverpod/flutter_riverpod.dart';
import 'package:mostro_mobile/data/enums.dart';
import 'package:mostro_mobile/data/models.dart';
import 'package:mostro_mobile/features/order/models/order_state.dart';
import 'package:mostro_mobile/shared/providers.dart';
import 'package:mostro_mobile/features/chat/providers/chat_room_providers.dart';
import 'package:mostro_mobile/features/notifications/providers/notifications_provider.dart';
import 'package:mostro_mobile/features/notifications/utils/notification_data_extractor.dart';
import 'package:logger/logger.dart';

class AbstractMostroNotifier extends StateNotifier<OrderState> {
  final String orderId;
  final Ref ref;
  final logger = Logger();

  late Session session;

  ProviderSubscription<AsyncValue<MostroMessage?>>? subscription;
  final Set<String> _processedEventIds = <String>{};

  AbstractMostroNotifier(
    this.orderId,
    this.ref, {
    OrderState? initialState,
  }) : super(initialState ??
            OrderState(
              action: Action.newOrder,
              status: Status.pending,
              order: null,
            )) {
    final oldSession =
        ref.read(sessionNotifierProvider.notifier).getSessionByOrderId(orderId);
    if (oldSession != null) {
      session = oldSession;
    }
  }

  void subscribe() {
    subscription = ref.listen(
      mostroMessageStreamProvider(orderId),
      (_, next) {
        next.when(
          data: (MostroMessage? msg) {
            logger.i('Received message: ${msg?.toJson()}');
            if (msg != null) {
              if (mounted) {
                state = state.updateWith(msg);
              }
              if (msg.timestamp != null &&
                  msg.timestamp! >
                      DateTime.now()
                          .subtract(const Duration(seconds: 60))
                          .millisecondsSinceEpoch) {
                unawaited(handleEvent(msg));
              }
            }
          },
          error: (error, stack) {
            handleError(error, stack);
          },
          loading: () {},
        );
      },
    );
  }

  void handleError(Object err, StackTrace stack) {
    logger.e(err);
  }

  void sendNotification(Action action, {Map<String, dynamic>? values, bool isTemporary = false, String? eventId}) {
    final notifProvider = ref.read(notificationActionsProvider.notifier);
    
    if (isTemporary) {
      notifProvider.showTemporary(action, values: values ?? {});
    } else {
      notifProvider.notify(action, values: values ?? {}, orderId: orderId, eventId: eventId);
    }
  }

  Future<void> handleEvent(MostroMessage event) async {
    // Skip if we've already processed this exact event
    final eventKey = '${event.id}_${event.action}_${event.timestamp}';
    if (_processedEventIds.contains(eventKey)) {
      logger.d('Skipping duplicate event: $eventKey');
      return;
    }
    _processedEventIds.add(eventKey);
    
    final navProvider = ref.read(navigationProvider.notifier);

    // Extract notification data using the centralized extractor
    final notificationData = await NotificationDataExtractor.extractFromMostroMessage(event, ref, session: session);
    
    // Send notification if data was extracted
    if (notificationData != null) {
      sendNotification(
        notificationData.action,
        values: notificationData.values,
        isTemporary: notificationData.isTemporary,
        eventId: notificationData.eventId,
      );
    }

    // Handle navigation and business logic for each action
    switch (event.action) {
      case Action.newOrder:
        break;
        
      case Action.buyerTookOrder:
        final order = event.getPayload<Order>();
        if (order == null) {
          logger.e('Buyer took order, but order is null');
          break;
        }

        // Update session and state
        final sessionProvider = ref.read(sessionNotifierProvider.notifier);
        final peer = order.buyerTradePubkey != null
            ? Peer(publicKey: order.buyerTradePubkey!)
            : null;
        sessionProvider.updateSession(orderId, (s) => s.peer = peer);
        state = state.copyWith(peer: peer);
        
        // Enable chat and navigate
        final chat = ref.read(chatRoomsProvider(orderId).notifier);
        chat.subscribe();
        navProvider.go('/trade_detail/$orderId');
        break;

      case Action.payInvoice:
        if (event.payload is PaymentRequest) {
          navProvider.go('/pay_invoice/${event.id!}');
        }
        ref.read(sessionNotifierProvider.notifier).saveSession(session);
        break;

      case Action.addInvoice:
        final sessionNotifier = ref.read(sessionNotifierProvider.notifier);
        sessionNotifier.saveSession(session);
        navProvider.go('/add_invoice/$orderId');
        break;

      case Action.holdInvoicePaymentAccepted:
        final order = event.getPayload<Order>();
        if (order == null) return;

        // Update session and state
        final sessionProvider = ref.read(sessionNotifierProvider.notifier);
        final peer = order.sellerTradePubkey != null
            ? Peer(publicKey: order.sellerTradePubkey!)
            : null;
        sessionProvider.updateSession(orderId, (s) => s.peer = peer);
        state = state.copyWith(peer: peer);
        
        // Enable chat
        final chat = ref.read(chatRoomsProvider(orderId).notifier);
        chat.subscribe();
        break;

      case Action.holdInvoicePaymentSettled:
        navProvider.go('/trade_detail/$orderId');
        break;

      case Action.paymentFailed:
        // No additional logic needed beyond notification
        break;

      case Action.waitingSellerToPay:
        // Navigation logic
        final isUserCreator = _isUserCreator();
        final isBuyOrder = state.order?.kind == OrderType.buy;
        if (!(isUserCreator && isBuyOrder)) {
          navProvider.go('/trade_detail/$orderId');
        }
        break;

      case Action.waitingBuyerInvoice:
        // Navigation logic
        final isUserCreator = _isUserCreator();
        final isSellOrder = state.order?.kind == OrderType.sell;
        if (!(isUserCreator && isSellOrder)) {
          navProvider.go('/trade_detail/$orderId');
        }
        break;

      case Action.fiatSentOk:
        // The extractor already handles role filtering for fiatSentOk
        break;

      case Action.released:
        // No additional logic needed beyond notification
        break;

      case Action.purchaseCompleted:
        // No additional logic needed beyond notification
        break;

      case Action.canceled:
        // Cleanup
        ref.read(mostroStorageProvider).deleteAllMessagesByOrderId(orderId);
        ref.read(sessionNotifierProvider.notifier).deleteSession(orderId);
        
        // Navigate and invalidate
        navProvider.go('/order_book');
        ref.invalidateSelf();
        break;

      case Action.cooperativeCancelInitiatedByYou:
        // No additional logic needed beyond notification
        break;

      case Action.cooperativeCancelInitiatedByPeer:
        // No additional logic needed beyond notification
        break;

      case Action.disputeInitiatedByYou:
        final dispute = event.getPayload<Dispute>();
        if (dispute == null) {
          logger.e('disputeInitiatedByYou: Missing Dispute payload for event ${event.id} with action ${event.action}');
          return;
        }
<<<<<<< HEAD

        // Ensure dispute has the orderId for proper association
        final disputeWithOrderId = dispute.copyWith(orderId: orderId);

        // Save dispute in state for listing
        state = state.copyWith(dispute: disputeWithOrderId);

        sendNotification(event.action, values: {
          'dispute_id': dispute.disputeId,
        }, eventId: event.id);
=======
>>>>>>> 7fbf3fbf
        break;

      case Action.disputeInitiatedByPeer:
        final dispute = event.getPayload<Dispute>();
        if (dispute == null) {
          logger.e('disputeInitiatedByPeer: Missing Dispute payload for event ${event.id} with action ${event.action}');
          return;
        }
<<<<<<< HEAD

        // Ensure dispute has the orderId for proper association
        final disputeWithOrderId = dispute.copyWith(orderId: orderId);

        // Save dispute in state for listing
        state = state.copyWith(dispute: disputeWithOrderId);

        sendNotification(event.action, values: {
          'dispute_id': dispute.disputeId,
        }, eventId: event.id);
=======
>>>>>>> 7fbf3fbf
        break;

      case Action.adminSettled:
        // No additional logic needed beyond notification
        break;

      case Action.cantDo:
        final cantDo = event.getPayload<CantDo>();
        
        // Cleanup for specific errors
        if (cantDo?.cantDoReason == CantDoReason.outOfRangeSatsAmount) {
          if (event.requestId != null) {
            ref.read(sessionNotifierProvider.notifier).cleanupRequestSession(event.requestId!);
          }
        }
        
        // Cleanup for order taking failures - delete session by orderId
        if (cantDo?.cantDoReason == CantDoReason.pendingOrderExists) {
          ref.read(sessionNotifierProvider.notifier).deleteSession(orderId);
        }
        break;

      case Action.rate:
        // No additional logic needed beyond notification
        break;

      case Action.rateReceived:
        break;

      case Action.timeoutReversal:
        break;

      // Default
      default:
         break;
    }
  }

  bool _isUserCreator() {
    if (session.role == null || state.order == null) {
      return false;
    }
    return session.role == Role.buyer
        ? state.order!.kind == OrderType.buy
        : state.order!.kind == OrderType.sell;
  }

  @override
  void dispose() {
    subscription?.close();
    super.dispose();
  }
}<|MERGE_RESOLUTION|>--- conflicted
+++ resolved
@@ -222,7 +222,7 @@
           logger.e('disputeInitiatedByYou: Missing Dispute payload for event ${event.id} with action ${event.action}');
           return;
         }
-<<<<<<< HEAD
+
 
         // Ensure dispute has the orderId for proper association
         final disputeWithOrderId = dispute.copyWith(orderId: orderId);
@@ -233,8 +233,7 @@
         sendNotification(event.action, values: {
           'dispute_id': dispute.disputeId,
         }, eventId: event.id);
-=======
->>>>>>> 7fbf3fbf
+
         break;
 
       case Action.disputeInitiatedByPeer:
@@ -243,7 +242,7 @@
           logger.e('disputeInitiatedByPeer: Missing Dispute payload for event ${event.id} with action ${event.action}');
           return;
         }
-<<<<<<< HEAD
+
 
         // Ensure dispute has the orderId for proper association
         final disputeWithOrderId = dispute.copyWith(orderId: orderId);
@@ -254,8 +253,7 @@
         sendNotification(event.action, values: {
           'dispute_id': dispute.disputeId,
         }, eventId: event.id);
-=======
->>>>>>> 7fbf3fbf
+
         break;
 
       case Action.adminSettled:
