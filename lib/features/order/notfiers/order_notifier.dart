--- conflicted
+++ resolved
@@ -15,29 +15,9 @@
     try {
       final storage = ref.read(mostroStorageProvider);
       final messages = await storage.getAllMessagesForOrderId(orderId);
-<<<<<<< HEAD
       for (final msg in messages) {
         state = state.updateWith(msg);
-=======
-      if (messages.isEmpty) {
-        logger.w('No messages found for order $orderId');
-        return;
       }
-      messages.sort((a, b) {
-        final timestampA = a.timestamp ?? 0;
-        final timestampB = b.timestamp ?? 0;
-        return timestampA.compareTo(timestampB);
-      });
-      OrderState currentState = state;
-      for (final message in messages) {
-        if (message.action != Action.cantDo) {
-          currentState = currentState.updateWith(message);
-        }
->>>>>>> 16a9b413
-      }
-      state = currentState;
-      logger.i(
-          'Synced order $orderId to state: ${state.status} - ${state.action}');
     } catch (e, stack) {
       logger.e(
         'Error syncing order state for $orderId',
