import 'package:logger/logger.dart';
import 'package:mostro_mobile/data/models.dart';
import 'package:mostro_mobile/data/enums.dart';

class OrderState {
  final Status status;
  final Action action;
  final Order? order;
  final PaymentRequest? paymentRequest;
  final CantDo? cantDo;
  final Dispute? dispute;
  final Peer? peer;
  final _logger = Logger();

  OrderState({
    required this.status,
    required this.action,
    required this.order,
    this.paymentRequest,
    this.cantDo,
    this.dispute,
    this.peer,
  });

  factory OrderState.fromMostroMessage(MostroMessage message) {
    return OrderState(
      status: message.getPayload<Order>()?.status ?? Status.pending,
      action: message.action,
      order: message.getPayload<Order>(),
      paymentRequest: message.getPayload<PaymentRequest>(),
      cantDo: message.getPayload<CantDo>(),
      dispute: message.getPayload<Dispute>(),
      peer: message.getPayload<Peer>(),
    );
  }

  @override
  String toString() =>
      'OrderState(status: $status, action: $action, order: $order, paymentRequest: $paymentRequest, cantDo: $cantDo, dispute: $dispute, peer: $peer)';

  @override
  bool operator ==(Object other) =>
      identical(this, other) ||
      other is OrderState &&
          other.status == status &&
          other.action == action &&
          other.order == order &&
          other.paymentRequest == paymentRequest &&
          other.cantDo == cantDo &&
          other.dispute == dispute &&
          other.peer == peer;

  @override
  int get hashCode => Object.hash(
        status,
        action,
        order,
        paymentRequest,
        cantDo,
        dispute,
        peer,
      );

  OrderState copyWith({
    Status? status,
    Action? action,
    Order? order,
    PaymentRequest? paymentRequest,
    CantDo? cantDo,
    Dispute? dispute,
    Peer? peer,
  }) {
    return OrderState(
      status: status ?? this.status,
      action: action ?? this.action,
      order: order ?? this.order,
      paymentRequest: paymentRequest ?? this.paymentRequest,
      cantDo: cantDo ?? this.cantDo,
      dispute: dispute ?? this.dispute,
      peer: peer ?? this.peer,
    );
  }

  OrderState updateWith(MostroMessage message) {
    _logger.i('🔄 Updating OrderState with Action: ${message.action}');

    // Preserve the current state entirely for cantDo messages - they are informational only
    if (message.action == Action.cantDo) {
      return copyWith(cantDo: message.getPayload<CantDo>());
    }

    // Determine the new status based on the action received
    Status newStatus = _getStatusFromAction(
        message.action, message.getPayload<Order>()?.status);

    // 🔍 DEBUG: Log status mapping
    _logger.i('📊 Status mapping: ${message.action} → $newStatus');

    // Preserve PaymentRequest correctly
    PaymentRequest? newPaymentRequest;
    if (message.payload is PaymentRequest) {
      newPaymentRequest = message.getPayload<PaymentRequest>();
      _logger.i('💳 New PaymentRequest found in message');
    } else {
      newPaymentRequest = paymentRequest; // Preserve existing
    }

    Peer? newPeer;
    if (message.payload is Peer &&
        message.getPayload<Peer>()!.publicKey.isNotEmpty) {
      newPeer = message.getPayload<Peer>();
      _logger.i('👤 New Peer found in message');
    } else if (message.payload is Order) {
      if (message.getPayload<Order>()!.buyerTradePubkey != null) {
        newPeer = Peer(publicKey: message.getPayload<Order>()!.buyerTradePubkey!);
      } else if (message.getPayload<Order>()!.sellerTradePubkey != null) {
        newPeer = Peer(publicKey: message.getPayload<Order>()!.sellerTradePubkey!);
      }
      _logger.i('👤 New Peer found in message');
    } else {
      newPeer = peer; // Preserve existing
    }

    final newState = copyWith(
      status: newStatus,
      action: message.action,
      order: message.payload is Order
          ? message.getPayload<Order>()
          : message.payload is PaymentRequest
              ? message.getPayload<PaymentRequest>()!.order
              : order,
      paymentRequest: newPaymentRequest,
      cantDo: message.getPayload<CantDo>() ?? cantDo,
      dispute: message.getPayload<Dispute>() ?? dispute,
      peer: newPeer,
    );

    return newState;
  }

  /// Maps actions to their corresponding statuses based on mostrod DM messages
  Status _getStatusFromAction(Action action, Status? payloadStatus) {
    switch (action) {
      // Actions that should set status to waiting-payment
      case Action.waitingSellerToPay:
      case Action.payInvoice:
        return Status.waitingPayment;

      // Actions that should set status to waiting-buyer-invoice
      case Action.waitingBuyerInvoice:
      case Action.addInvoice:
        return Status.waitingBuyerInvoice;

      // ✅ FIX: Cuando alguien toma una orden, debe cambiar el status inmediatamente
      case Action.takeBuy:
        // Cuando buyer toma sell order, seller debe esperar buyer invoice
        return Status.waitingBuyerInvoice;

      case Action.takeSell:
        // Cuando seller toma buy order, seller debe pagar invoice
        return Status.waitingPayment;

      // Actions that should set status to active
      case Action.buyerTookOrder:
      case Action.holdInvoicePaymentAccepted:
      case Action.holdInvoicePaymentSettled:
        return Status.active;

      // Actions that should set status to fiat-sent
      case Action.fiatSent:
      case Action.fiatSentOk:
        return Status.fiatSent;

      // Actions that should set status to success (completed)
      case Action.purchaseCompleted:
      case Action.released:
      case Action.rate:
      case Action.rateReceived:
        return Status.success;

      // Actions that should set status to canceled
      case Action.canceled:
      case Action.adminCanceled:
      case Action.cooperativeCancelAccepted:
        return Status.canceled;

      // For actions that include Order payload, use the payload status
      case Action.newOrder:
        return payloadStatus ?? status;

      // For other actions, keep the current status unless payload has a different one
      default:
        return payloadStatus ?? status;
    }
  }

  List<Action> getActions(Role role) {
    return actions[role]?[status]?[action] ?? [];
  }

  static final Map<Role, Map<Status, Map<Action, List<Action>>>> actions = {
    Role.seller: {
      Status.pending: {
        Action.newOrder: [
          Action.cancel,
        ],
        Action.takeBuy: [
          Action.cancel,
        ],
      },
      Status.waitingPayment: {
        Action.payInvoice: [
          Action.payInvoice,
          Action.cancel,
        ],
        Action.waitingSellerToPay: [
          Action.payInvoice,
          Action.cancel,
        ],
      },
      Status.waitingBuyerInvoice: {
        Action.waitingBuyerInvoice: [
          Action.cancel,
        ],
        Action.addInvoice: [
          Action.cancel,
        ],
        Action.takeBuy: [
          Action.cancel,
        ],
      },
      Status.active: {
        Action.buyerTookOrder: [
          Action.cancel,
          Action.dispute,
          Action.sendDm,
        ],
        Action.holdInvoicePaymentAccepted: [
          Action.cancel,
          Action.dispute,
          Action.sendDm,
        ],
        Action.holdInvoicePaymentSettled: [
          Action.cancel,
          Action.dispute,
          Action.sendDm,
        ],
        Action.cooperativeCancelInitiatedByPeer: [
          Action.cancel,
          Action.dispute,
          Action.sendDm,
        ],
      },
      Status.fiatSent: {
        Action.fiatSentOk: [
          Action.release,
          Action.cancel,
          Action.dispute,
        ],
      },
      Status.success: {
        Action.rate: [
          Action.rate,
        ],
        Action.purchaseCompleted: [
          Action.rate,
        ],
        Action.released: [
          Action.rate,
        ],
        Action.rateReceived: [],
      },
      Status.canceled: {
        Action.canceled: [],
        Action.adminCanceled: [],
        Action.cooperativeCancelAccepted: [],
      },
    },
    Role.buyer: {
      Status.pending: {
        Action.newOrder: [
          Action.cancel,
        ],
        Action.takeSell: [
          Action.cancel,
        ],
      },
      Status.waitingPayment: {
        Action.waitingSellerToPay: [
          Action.cancel,
        ],
        Action.takeSell: [
          Action.cancel,
        ],
      },
      Status.waitingBuyerInvoice: {
        Action.addInvoice: [
          Action.addInvoice,
          Action.cancel,
        ],
        Action.waitingBuyerInvoice: [
          Action.cancel,
        ],
      },
      Status.active: {
        Action.holdInvoicePaymentAccepted: [
          Action.fiatSent,
          Action.cancel,
          Action.dispute,
          Action.sendDm,
        ],
        Action.holdInvoicePaymentSettled: [
          Action.fiatSent,
          Action.cancel,
          Action.dispute,
          Action.sendDm,
        ],
        Action.buyerTookOrder: [
          Action.cancel,
          Action.dispute,
          Action.sendDm,
<<<<<<< HEAD
=======
        ],
        Action.cooperativeCancelInitiatedByPeer: [
          Action.cancel,
          Action.dispute,
          Action.sendDm,
>>>>>>> 2a4404f4
        ],
      },
      Status.fiatSent: {
        Action.fiatSentOk: [
          Action.cancel,
          Action.dispute,
          Action.sendDm,
        ],
      },
      Status.success: {
        Action.rate: [
          Action.rate,
        ],
        Action.purchaseCompleted: [
          Action.rate,
        ],
        Action.released: [
          Action.rate,
        ],
        Action.rateReceived: [],
      },
      Status.canceled: {
        Action.canceled: [],
        Action.adminCanceled: [],
        Action.cooperativeCancelAccepted: [],
      },
    },
  };
}<|MERGE_RESOLUTION|>--- conflicted
+++ resolved
@@ -319,14 +319,11 @@
           Action.cancel,
           Action.dispute,
           Action.sendDm,
-<<<<<<< HEAD
-=======
         ],
         Action.cooperativeCancelInitiatedByPeer: [
           Action.cancel,
           Action.dispute,
           Action.sendDm,
->>>>>>> 2a4404f4
         ],
       },
       Status.fiatSent: {
