import 'package:logger/logger.dart';
import 'package:mostro_mobile/data/models.dart';
import 'package:mostro_mobile/data/enums.dart';

class OrderState {
  final Status status;
  final Action action;
  final Order? order;
  final PaymentRequest? paymentRequest;
  final CantDo? cantDo;
  final Dispute? dispute;
  final Peer? peer;
  final _logger = Logger();

  OrderState({
    required this.status,
    required this.action,
    required this.order,
    this.paymentRequest,
    this.cantDo,
    this.dispute,
    this.peer,
  });

  factory OrderState.fromMostroMessage(MostroMessage message) {
    return OrderState(
      status: message.getPayload<Order>()?.status ?? Status.pending,
      action: message.action,
      order: message.getPayload<Order>(),
      paymentRequest: message.getPayload<PaymentRequest>(),
      cantDo: message.getPayload<CantDo>(),
      dispute: message.getPayload<Dispute>(),
      peer: message.getPayload<Peer>(),
    );
  }

  @override
  String toString() =>
      'OrderState(status: $status, action: $action, order: $order, paymentRequest: $paymentRequest, cantDo: $cantDo, dispute: $dispute, peer: $peer)';

  @override
  bool operator ==(Object other) =>
      identical(this, other) ||
      other is OrderState &&
          other.status == status &&
          other.action == action &&
          other.order == order &&
          other.paymentRequest == paymentRequest &&
          other.cantDo == cantDo &&
          other.dispute == dispute &&
          other.peer == peer;

  @override
  int get hashCode => Object.hash(
        status,
        action,
        order,
        paymentRequest,
        cantDo,
        dispute,
        peer,
      );

  OrderState copyWith({
    Status? status,
    Action? action,
    Order? order,
    PaymentRequest? paymentRequest,
    CantDo? cantDo,
    Dispute? dispute,
    Peer? peer,
  }) {
    return OrderState(
      status: status ?? this.status,
      action: action ?? this.action,
      order: order ?? this.order,
      paymentRequest: paymentRequest ?? this.paymentRequest,
      cantDo: cantDo ?? this.cantDo,
      dispute: dispute ?? this.dispute,
      peer: peer ?? this.peer,
    );
  }

  OrderState updateWith(MostroMessage message) {
    _logger.i('Updating OrderState with Action: ${message.action}');

    // Preserve the current state entirely for cantDo messages - they are informational only
    if (message.action == Action.cantDo) {
      return copyWith(cantDo: message.getPayload<CantDo>());
    }

    // Determine the new status based on the action received
    Status newStatus = _getStatusFromAction(
        message.action, message.getPayload<Order>()?.status);

    // DEBUG: Log status mapping
    _logger.i('Status mapping: ${message.action} → $newStatus');

    // Preserve PaymentRequest correctly
    PaymentRequest? newPaymentRequest;
    if (message.payload is PaymentRequest) {
      newPaymentRequest = message.getPayload<PaymentRequest>();
      _logger.i('New PaymentRequest found in message');
    } else {
      newPaymentRequest = paymentRequest; // Preserve existing
    }

    Peer? newPeer;
    if (message.payload is Peer &&
        message.getPayload<Peer>()!.publicKey.isNotEmpty) {
      newPeer = message.getPayload<Peer>();
      _logger.i('👤 New Peer found in message');
    } else if (message.payload is Order) {
      if (message.getPayload<Order>()!.buyerTradePubkey != null) {
        newPeer =
            Peer(publicKey: message.getPayload<Order>()!.buyerTradePubkey!);
      } else if (message.getPayload<Order>()!.sellerTradePubkey != null) {
        newPeer =
            Peer(publicKey: message.getPayload<Order>()!.sellerTradePubkey!);
      }
      _logger.i('👤 New Peer found in message');
    } else {
      newPeer = peer; // Preserve existing
    }

    final newState = copyWith(
      status: newStatus,
      action: message.action,
      order: message.payload is Order
          ? message.getPayload<Order>()
          : message.payload is PaymentRequest
              ? message.getPayload<PaymentRequest>()!.order
              : order,
      paymentRequest: newPaymentRequest,
      cantDo: message.getPayload<CantDo>() ?? cantDo,
      dispute: message.getPayload<Dispute>() ?? dispute,
      peer: newPeer,
    );

    _logger.i('New state: ${newState.status} - ${newState.action}');
    _logger
        .i('PaymentRequest preserved: ${newState.paymentRequest != null}');

    return newState;
  }

  /// Maps actions to their corresponding statuses based on mostrod DM messages
  Status _getStatusFromAction(Action action, Status? payloadStatus) {
    switch (action) {
      // Actions that should set status to waiting-payment
      case Action.waitingSellerToPay:
      case Action.payInvoice:
        return Status.waitingPayment;

      // Actions that should set status to waiting-buyer-invoice
      case Action.waitingBuyerInvoice:
      case Action.addInvoice:
        return Status.waitingBuyerInvoice;

<<<<<<< HEAD
      // ✅ FIX: When someone takes an order, status should change immediately
=======
      // FIX: Cuando alguien toma una orden, debe cambiar el status inmediatamente
>>>>>>> 733ea90c
      case Action.takeBuy:
        // When buyer takes sell order, seller must wait for buyer invoice
        return Status.waitingBuyerInvoice;

      case Action.takeSell:
        // When seller takes buy order, seller must pay invoice
        return Status.waitingPayment;

      // Actions that should set status to active
      case Action.buyerTookOrder:
      case Action.holdInvoicePaymentAccepted:
      case Action.holdInvoicePaymentSettled:
      case Action.buyerInvoiceAccepted:
        return Status.active;

      // Actions that should set status to fiat-sent
      case Action.fiatSent:
      case Action.fiatSentOk:
        return Status.fiatSent;

      // Actions that should set status to success (completed)
      case Action.purchaseCompleted:
      case Action.released:
      case Action.release:
      case Action.rate:
      case Action.rateReceived:
        return Status.success;

      // Actions that should set status to canceled
      case Action.canceled:
      case Action.cancel:
      case Action.adminCanceled:
      case Action.adminCancel:
      case Action.cooperativeCancelAccepted:
      case Action.holdInvoicePaymentCanceled:
        return Status.canceled;

      // Actions that should set status to cooperatively canceled (pending cancellation)
      case Action.cooperativeCancelInitiatedByYou:
      case Action.cooperativeCancelInitiatedByPeer:
        return Status.cooperativelyCanceled;

      // Actions that should set status to dispute
      case Action.disputeInitiatedByYou:
      case Action.disputeInitiatedByPeer:
      case Action.dispute:
      case Action.adminTakeDispute:
      case Action.adminTookDispute:
        return Status.dispute;

      // Actions that should set status to admin settled
      case Action.adminSettle:
      case Action.adminSettled:
        return Status.settledByAdmin;

      // Informational actions that should preserve current status
      case Action.rateUser:
      case Action.paymentFailed:
      case Action.invoiceUpdated:
      case Action.sendDm:
      case Action.tradePubkey:
      case Action.adminAddSolver:
        return payloadStatus ?? status;

      // For actions that include Order payload, use the payload status
      case Action.newOrder:
        return payloadStatus ?? status;

      // Action for timeout reversal - always use payload status (should be pending)
      case Action.timeoutReversal:
        return payloadStatus ?? Status.pending;

      // For other actions, keep the current status unless payload has a different one
      default:
        return payloadStatus ?? status;
    }
  }

  List<Action> getActions(Role role) {
    return actions[role]?[status]?[action] ?? [];
  }

  static final Map<Role, Map<Status, Map<Action, List<Action>>>> actions = {
    Role.seller: {
      Status.pending: {
        Action.newOrder: [
          Action.cancel,
        ],
        Action.takeBuy: [
          Action.cancel,
        ],
        Action.timeoutReversal: [
          Action.cancel,
        ],
      },
      Status.waitingPayment: {
        Action.payInvoice: [
          Action.payInvoice,
          Action.cancel,
        ],
        Action.waitingSellerToPay: [
          Action.payInvoice,
          Action.cancel,
        ],
      },
      Status.waitingBuyerInvoice: {
        Action.waitingBuyerInvoice: [
          Action.cancel,
        ],
        Action.addInvoice: [
          Action.cancel,
        ],
        Action.takeBuy: [
          Action.cancel,
        ],
      },
      Status.active: {
        Action.buyerTookOrder: [
          Action.cancel,
          Action.dispute,
          Action.sendDm,
        ],
        Action.holdInvoicePaymentAccepted: [
          Action.cancel,
          Action.dispute,
          Action.sendDm,
        ],
        Action.holdInvoicePaymentSettled: [
          Action.cancel,
          Action.dispute,
          Action.sendDm,
        ],
        Action.cooperativeCancelInitiatedByPeer: [
          Action.cancel,
          Action.dispute,
          Action.sendDm,
        ],
        Action.cooperativeCancelInitiatedByYou: [
          Action.dispute,
          Action.sendDm,
        ],
      },
      Status.fiatSent: {
        Action.fiatSentOk: [
          Action.release,
          Action.cancel,
          Action.dispute,
          Action.sendDm,
        ],
        Action.cooperativeCancelInitiatedByPeer: [
          Action.release,
          Action.cancel,
          Action.dispute,
          Action.sendDm,
        ],
        Action.cooperativeCancelInitiatedByYou: [
          Action.release,
          Action.dispute,
          Action.sendDm,
        ],
      },
      Status.success: {
        Action.rate: [
          Action.rate,
        ],
        Action.purchaseCompleted: [
          Action.rate,
        ],
        Action.released: [
          Action.rate,
        ],
        Action.rateReceived: [],
      },
      Status.canceled: {
        Action.canceled: [],
        Action.adminCanceled: [],
        Action.cooperativeCancelAccepted: [],
      },
      Status.cooperativelyCanceled: {
        Action.cooperativeCancelInitiatedByYou: [
          Action.sendDm,
          Action.dispute,
          Action.release,
        ],
        Action.cooperativeCancelInitiatedByPeer: [
          Action.sendDm,
          Action.dispute,
          Action.cancel,
          Action.release,
        ],
      },
      Status.dispute: {
        Action.disputeInitiatedByYou: [
          Action.sendDm,
          Action.cancel,
          Action.release,
        ],
        Action.disputeInitiatedByPeer: [
          Action.sendDm,
          Action.cancel,
          Action.release,
        ],
      },
    },
    Role.buyer: {
      Status.pending: {
        Action.newOrder: [
          Action.cancel,
        ],
        Action.takeSell: [
          Action.cancel,
        ],
        Action.timeoutReversal: [
          Action.cancel,
        ],
      },
      Status.waitingPayment: {
        Action.waitingSellerToPay: [
          Action.cancel,
        ],
        Action.takeSell: [
          Action.cancel,
        ],
      },
      Status.waitingBuyerInvoice: {
        Action.addInvoice: [
          Action.addInvoice,
          Action.cancel,
        ],
        Action.waitingBuyerInvoice: [
          Action.cancel,
        ],
      },
      Status.active: {
        Action.holdInvoicePaymentAccepted: [
          Action.fiatSent,
          Action.cancel,
          Action.dispute,
          Action.sendDm,
        ],
        Action.holdInvoicePaymentSettled: [
          Action.fiatSent,
          Action.cancel,
          Action.dispute,
          Action.sendDm,
        ],
        Action.buyerTookOrder: [
          Action.cancel,
          Action.dispute,
          Action.sendDm,
        ],
        Action.cooperativeCancelInitiatedByPeer: [
          Action.cancel,
          Action.dispute,
          Action.sendDm,
        ],
        Action.cooperativeCancelInitiatedByYou: [
          Action.dispute,
          Action.sendDm,
        ],
      },
      Status.fiatSent: {
        Action.fiatSentOk: [
          Action.cancel,
          Action.dispute,
          Action.sendDm,
        ],
        Action.cooperativeCancelInitiatedByPeer: [
          Action.cancel,
          Action.dispute,
          Action.sendDm,
        ],
        Action.cooperativeCancelInitiatedByYou: [
          Action.dispute,
          Action.sendDm,
        ],
      },
      Status.success: {
        Action.rate: [
          Action.rate,
        ],
        Action.purchaseCompleted: [
          Action.rate,
        ],
        Action.released: [
          Action.rate,
        ],
        Action.rateReceived: [],
      },
      Status.canceled: {
        Action.canceled: [],
        Action.adminCanceled: [],
        Action.cooperativeCancelAccepted: [],
      },
      Status.cooperativelyCanceled: {
        Action.cooperativeCancelInitiatedByYou: [
          Action.sendDm,
          Action.dispute,
        ],
        Action.cooperativeCancelInitiatedByPeer: [
          Action.sendDm,
          Action.dispute,
          Action.cancel,
        ],
      },
      Status.dispute: {
        Action.disputeInitiatedByYou: [
          Action.sendDm,
          Action.cancel,
        ],
        Action.disputeInitiatedByPeer: [
          Action.sendDm,
          Action.cancel,
        ],
      },
    },
  };
}<|MERGE_RESOLUTION|>--- conflicted
+++ resolved
@@ -157,11 +157,9 @@
       case Action.addInvoice:
         return Status.waitingBuyerInvoice;
 
-<<<<<<< HEAD
-      // ✅ FIX: When someone takes an order, status should change immediately
-=======
+
       // FIX: Cuando alguien toma una orden, debe cambiar el status inmediatamente
->>>>>>> 733ea90c
+
       case Action.takeBuy:
         // When buyer takes sell order, seller must wait for buyer invoice
         return Status.waitingBuyerInvoice;
