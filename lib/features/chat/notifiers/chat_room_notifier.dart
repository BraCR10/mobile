--- conflicted
+++ resolved
@@ -5,12 +5,12 @@
 import 'package:logger/logger.dart';
 import 'package:mostro_mobile/data/models/chat_room.dart';
 import 'package:mostro_mobile/data/models/nostr_event.dart';
-<<<<<<< HEAD
+
 import 'package:mostro_mobile/features/chat/providers/chat_room_providers.dart';
 import 'package:mostro_mobile/services/lifecycle_manager.dart';
-=======
+
 import 'package:mostro_mobile/features/subscriptions/subscription_manager_provider.dart';
->>>>>>> 8f9837e2
+
 import 'package:mostro_mobile/shared/providers/mostro_service_provider.dart';
 import 'package:mostro_mobile/shared/providers/nostr_service_provider.dart';
 import 'package:mostro_mobile/shared/providers/session_notifier_provider.dart';
@@ -62,7 +62,7 @@
         return;
       }
 
-<<<<<<< HEAD
+
           final chat = await event.mostroUnWrap(session.sharedKey!);
           // Deduplicate by message ID and always sort by createdAt
           final allMessages = [
@@ -86,34 +86,7 @@
         }
       },
     );
-=======
-      final eventStore = ref.read(eventStorageProvider);
 
-      if (!await eventStore.hasItem(event.id!)) {
-        await eventStore.putItem(
-          event.id!,
-          {
-            'id': event.id,
-            'created_at': event.createdAt!.millisecondsSinceEpoch ~/ 1000,
-          },
-        );
-      }
-
-      final chat = await event.mostroUnWrap(session.sharedKey!);
-      // Deduplicate by message ID and always sort by createdAt
-      final allMessages = [
-        ...state.messages,
-        chat,
-      ];
-      // Use a map to deduplicate by event id
-      final deduped = {for (var m in allMessages) m.id: m}.values.toList();
-      deduped.sort((a, b) => a.createdAt!.compareTo(b.createdAt!));
-      state = state.copy(messages: deduped);
-    } catch (e, stackTrace) {
-      _logger.e('Error processing chat event',
-          error: e, stackTrace: stackTrace);
-    }
->>>>>>> 8f9837e2
   }
 
   Future<void> sendMessage(String text) async {
