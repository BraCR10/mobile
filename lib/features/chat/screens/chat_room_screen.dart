import 'package:flutter/material.dart';
import 'package:flutter_riverpod/flutter_riverpod.dart';
import 'package:mostro_mobile/core/app_theme.dart';
import 'package:mostro_mobile/features/chat/providers/chat_room_providers.dart';
<<<<<<< HEAD
import 'package:mostro_mobile/features/chat/widgets/chat_messages_list.dart';
import 'package:mostro_mobile/features/chat/widgets/info_buttons.dart';
import 'package:mostro_mobile/features/chat/widgets/message_input.dart';
import 'package:mostro_mobile/features/chat/widgets/peer_header.dart';
import 'package:mostro_mobile/features/chat/widgets/trade_information_tab.dart';
import 'package:mostro_mobile/features/chat/widgets/user_information_tab.dart';
import 'package:mostro_mobile/features/order/providers/order_notifier_provider.dart';
=======
import 'package:mostro_mobile/features/order/providers/order_notifier_provider.dart';
import 'package:mostro_mobile/shared/providers/avatar_provider.dart';
import 'package:mostro_mobile/shared/providers/legible_handle_provider.dart';
>>>>>>> 8f9837e2
import 'package:mostro_mobile/shared/providers/session_notifier_provider.dart';
import 'package:mostro_mobile/shared/widgets/bottom_nav_bar.dart';

class ChatRoomScreen extends ConsumerStatefulWidget {
  final String orderId;

  const ChatRoomScreen({super.key, required this.orderId});

  @override
  ConsumerState<ChatRoomScreen> createState() => _ChatRoomScreenState();
}

class _ChatRoomScreenState extends ConsumerState<ChatRoomScreen> {
  // Constant for BottomNavBar height to ensure consistency
  static const double bottomNavBarHeight = 80;
  String? _selectedInfoType; // null, 'trade', or 'user'
  
  // Scroll controller for the chat messages list
  final ScrollController _scrollController = ScrollController();
  
  // Track keyboard visibility to trigger scroll
  bool _wasKeyboardVisible = false;
  
  @override
  void dispose() {
    _scrollController.dispose();
    super.dispose();
  }

  @override
  Widget build(BuildContext context) {
    final chatDetailState = ref.watch(chatRoomsProvider(widget.orderId));
    final session = ref.read(sessionProvider(widget.orderId));
<<<<<<< HEAD
    final peer = session!.peer!.publicKey;
    final orderState = ref.watch(orderNotifierProvider(widget.orderId));
    final order = orderState.order;
    
    // Check if keyboard is visible
    final isKeyboardVisible = MediaQuery.of(context).viewInsets.bottom > 0;
    
    // If keyboard just became visible, scroll to bottom
    if (isKeyboardVisible && !_wasKeyboardVisible) {
      // Use Future.delayed instead of microtask to ensure the list is built
      Future.delayed(const Duration(milliseconds: 100), () {
        // Verify controller is attached and list has content
        if (_scrollController.hasClients && 
            chatDetailState.messages.isNotEmpty &&
            _scrollController.position.maxScrollExtent > 0) {
          try {
            _scrollController.animateTo(
              _scrollController.position.maxScrollExtent,
              duration: const Duration(milliseconds: 300),
              curve: Curves.easeOut,
            );
          } catch (e) {
            // Silently handle any scroll errors
            // This prevents exceptions from breaking the UI
          }
        }
      });
    }
    
    // Update keyboard visibility tracking
    _wasKeyboardVisible = isKeyboardVisible;
=======
    final orderState = ref.read(orderNotifierProvider(widget.orderId));
    final peer = orderState.peer!.publicKey;
>>>>>>> 8f9837e2

    return Scaffold(
      backgroundColor: AppTheme.backgroundDark,
      appBar: AppBar(
        backgroundColor: AppTheme.backgroundDark,
        elevation: 0,
        leading: IconButton(
          icon: const Icon(Icons.arrow_back, color: AppTheme.cream1),
          onPressed: () => Navigator.of(context).pop(),
        ),
        title: const Text(
          'Back',
          style: TextStyle(color: AppTheme.cream1),
        ),
        bottom: PreferredSize(
          preferredSize: const Size.fromHeight(1.0),
          child: Container(
            height: 1.0,
            color: Colors.white.withValues(alpha: 0.1),
          ),
        ),
      ),
      resizeToAvoidBottomInset: true, // Resize when keyboard appears
      body: RefreshIndicator(
        onRefresh: () async {},
<<<<<<< HEAD
        child: Stack(
          children: [
            // Main content area
            Padding(
              padding: EdgeInsets.only(
                  bottom: bottomNavBarHeight), // Add padding to avoid input bar overlap
              child: Column(
                children: [
                  // Header with peer information
                  PeerHeader(peerPubkey: peer, session: session),
=======
        child: Container(
          margin: const EdgeInsets.all(16.0),
          decoration: BoxDecoration(
            color: AppTheme.dark2,
            borderRadius: BorderRadius.circular(20),
          ),
          child: Column(
            children: [
              const SizedBox(height: 12.0),
              Text('Order: ${widget.orderId}'),
              _buildMessageHeader(peer, session!),
              _buildBody(chatDetailState, peer),
              _buildMessageInput(),
              const SizedBox(height: 12.0),
            ],
          ),
        ),
      ),
    );
  }
>>>>>>> 8f9837e2

                  // Info buttons
                  InfoButtons(
                    selectedInfoType: _selectedInfoType,
                    onInfoTypeChanged: (type) {
                      setState(() {
                        _selectedInfoType = type;
                      });
                    },
                  ),

                  // Selected info content
                  if (_selectedInfoType == 'trade')
                    TradeInformationTab(order: order, orderId: widget.orderId),
                  if (_selectedInfoType == 'user')
                    UserInformationTab(peerPubkey: peer, session: session),

                  // Chat area
                  Expanded(
                    child: Container(
                      color: AppTheme.backgroundDark,
                      child: Column(
                        children: [
                          Expanded(
                            child: ChatMessagesList(
                              chatRoom: chatDetailState,
                              peerPubkey: peer,
                              scrollController: _scrollController,
                            ),
                          ),
                        ],
                      ),
                    ),
                  ),
                ],
              ),
            ),

            // Message input positioned above BottomNavBar with padding
            Positioned(
              left: 0,
              right: 0,
              bottom: MediaQuery.of(context).viewInsets.bottom > 0
                  ? 0 // When keyboard is open, position at bottom
                  : bottomNavBarHeight, // Use constant for BottomNavBar height
              child: MessageInput(
                orderId: widget.orderId,
                selectedInfoType: _selectedInfoType,
                onInfoTypeChanged: (type) {
                  setState(() {
                    _selectedInfoType = type;
                  });
                },
              ),
            ),

            // Position BottomNavBar at the bottom of the screen
            Positioned(
              left: 0,
              right: 0,
              bottom: 0,
              child: MediaQuery.of(context).viewInsets.bottom > 0
                  ? const SizedBox() // Hide BottomNavBar when keyboard is open
                  : SafeArea(
                      top: false,
                      bottom: true,
                      child: const BottomNavBar(),
                    ),
            ),
          ],
        ),
      ),
    );
  }

}<|MERGE_RESOLUTION|>--- conflicted
+++ resolved
@@ -2,7 +2,7 @@
 import 'package:flutter_riverpod/flutter_riverpod.dart';
 import 'package:mostro_mobile/core/app_theme.dart';
 import 'package:mostro_mobile/features/chat/providers/chat_room_providers.dart';
-<<<<<<< HEAD
+
 import 'package:mostro_mobile/features/chat/widgets/chat_messages_list.dart';
 import 'package:mostro_mobile/features/chat/widgets/info_buttons.dart';
 import 'package:mostro_mobile/features/chat/widgets/message_input.dart';
@@ -10,11 +10,11 @@
 import 'package:mostro_mobile/features/chat/widgets/trade_information_tab.dart';
 import 'package:mostro_mobile/features/chat/widgets/user_information_tab.dart';
 import 'package:mostro_mobile/features/order/providers/order_notifier_provider.dart';
-=======
-import 'package:mostro_mobile/features/order/providers/order_notifier_provider.dart';
+
+
 import 'package:mostro_mobile/shared/providers/avatar_provider.dart';
 import 'package:mostro_mobile/shared/providers/legible_handle_provider.dart';
->>>>>>> 8f9837e2
+
 import 'package:mostro_mobile/shared/providers/session_notifier_provider.dart';
 import 'package:mostro_mobile/shared/widgets/bottom_nav_bar.dart';
 
@@ -48,7 +48,7 @@
   Widget build(BuildContext context) {
     final chatDetailState = ref.watch(chatRoomsProvider(widget.orderId));
     final session = ref.read(sessionProvider(widget.orderId));
-<<<<<<< HEAD
+
     final peer = session!.peer!.publicKey;
     final orderState = ref.watch(orderNotifierProvider(widget.orderId));
     final order = orderState.order;
@@ -80,10 +80,8 @@
     
     // Update keyboard visibility tracking
     _wasKeyboardVisible = isKeyboardVisible;
-=======
-    final orderState = ref.read(orderNotifierProvider(widget.orderId));
-    final peer = orderState.peer!.publicKey;
->>>>>>> 8f9837e2
+
+
 
     return Scaffold(
       backgroundColor: AppTheme.backgroundDark,
@@ -109,7 +107,7 @@
       resizeToAvoidBottomInset: true, // Resize when keyboard appears
       body: RefreshIndicator(
         onRefresh: () async {},
-<<<<<<< HEAD
+
         child: Stack(
           children: [
             // Main content area
@@ -120,28 +118,7 @@
                 children: [
                   // Header with peer information
                   PeerHeader(peerPubkey: peer, session: session),
-=======
-        child: Container(
-          margin: const EdgeInsets.all(16.0),
-          decoration: BoxDecoration(
-            color: AppTheme.dark2,
-            borderRadius: BorderRadius.circular(20),
-          ),
-          child: Column(
-            children: [
-              const SizedBox(height: 12.0),
-              Text('Order: ${widget.orderId}'),
-              _buildMessageHeader(peer, session!),
-              _buildBody(chatDetailState, peer),
-              _buildMessageInput(),
-              const SizedBox(height: 12.0),
-            ],
-          ),
-        ),
-      ),
-    );
-  }
->>>>>>> 8f9837e2
+
 
                   // Info buttons
                   InfoButtons(
