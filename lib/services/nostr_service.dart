--- conflicted
+++ resolved
@@ -8,11 +8,8 @@
 import 'package:mostro_mobile/data/models/order.dart';
 import 'package:mostro_mobile/data/models/enums/order_type.dart';
 import 'package:mostro_mobile/features/settings/settings.dart';
-<<<<<<< HEAD
-=======
 import 'package:mostro_mobile/services/deep_link_service.dart';
 import 'package:mostro_mobile/shared/utils/nostr_utils.dart';
->>>>>>> 3bd8e00a
 
 class NostrService {
   late Settings settings;
@@ -112,6 +109,73 @@
 
   bool get isInitialized => _isInitialized;
 
+  Future<NostrKeyPairs> generateKeyPair() async {
+    final keyPair = NostrUtils.generateKeyPair();
+    return keyPair;
+  }
+
+  NostrKeyPairs generateKeyPairFromPrivateKey(String privateKey) {
+    return NostrUtils.generateKeyPairFromPrivateKey(privateKey);
+  }
+
+  String getMostroPubKey() {
+    return settings.mostroPublicKey;
+  }
+
+  Future<NostrEvent> createNIP59Event(
+      String content, String recipientPubKey, String senderPrivateKey) async {
+    if (!_isInitialized) {
+      throw Exception('Nostr is not initialized. Call init() first.');
+    }
+
+    return NostrUtils.createNIP59Event(
+      content,
+      recipientPubKey,
+      senderPrivateKey,
+    );
+  }
+
+  Future<NostrEvent> decryptNIP59Event(
+      NostrEvent event, String privateKey) async {
+    if (!_isInitialized) {
+      throw Exception('Nostr is not initialized. Call init() first.');
+    }
+
+    return NostrUtils.decryptNIP59Event(
+      event,
+      privateKey,
+    );
+  }
+
+  Future<String> createRumor(NostrKeyPairs senderKeyPair, String wrapperKey,
+      String recipientPubKey, String content) async {
+    return NostrUtils.createRumor(
+      senderKeyPair,
+      wrapperKey,
+      recipientPubKey,
+      content,
+    );
+  }
+
+  Future<String> createSeal(NostrKeyPairs senderKeyPair, String wrapperKey,
+      String recipientPubKey, String encryptedContent) async {
+    return NostrUtils.createSeal(
+      senderKeyPair,
+      wrapperKey,
+      recipientPubKey,
+      encryptedContent,
+    );
+  }
+
+  Future<NostrEvent> createWrap(NostrKeyPairs wrapperKeyPair,
+      String sealedContent, String recipientPubKey) async {
+    return NostrUtils.createWrap(
+      wrapperKeyPair,
+      sealedContent,
+      recipientPubKey,
+    );
+  }
+
   void unsubscribe(String id) {
     if (!_isInitialized) {
       throw Exception('Nostr is not initialized. Call init() first.');
