--- conflicted
+++ resolved
@@ -380,10 +380,6 @@
   "copyButton": "Copiar",
   "shareButton": "Compartir",
   "failedToShareInvoice": "Error al compartir factura. Por favor intenta copiarla en su lugar.",
-<<<<<<< HEAD
-  "openWalletButton": "ABRIR BILLETERA",
-  "doneButton": "HECHO"
-=======
   "openWallet": "ABRIR BILLETERA",
   "language": "Idioma",
   "systemDefault": "Predeterminado del sistema",
@@ -392,5 +388,4 @@
   "italian": "Italiano",
   "chooseLanguageDescription": "Elige tu idioma preferido o usa el predeterminado del sistema",
   "done": "HECHO"
->>>>>>> a98e498e
 }