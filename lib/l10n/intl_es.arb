{
  "@@locale": "es",
  "newOrder": "¡Tu oferta ha sido publicada! Por favor espera hasta que otro usuario elija tu orden. Estará disponible durante {expiration_hours} horas. Puedes cancelar esta orden antes de que otro usuario la tome ejecutando: cancel.",
  "canceled": "Has cancelado la orden ID: {id}.",
  "payInvoice": "Por favor paga esta factura de retención de {amount} Sats por {fiat_code} {fiat_amount} para iniciar la operación. Si no la pagas dentro de {expiration_seconds}, el intercambio será cancelado.",
  "addInvoice": "Por favor envíame una factura por {amount} satoshis equivalente a {fiat_code} {fiat_amount}. Aquí es donde enviaré los fondos una vez completado el intercambio. Si no proporcionas la factura dentro de {expiration_seconds}, el intercambio será cancelado.",
  "waitingSellerToPay": "Por favor espera. He enviado una solicitud de pago al vendedor para enviar los Sats para la orden ID {id}. Si el vendedor no completa el pago dentro de {expiration_seconds}, el intercambio será cancelado.",
  "waitingBuyerInvoice": "¡Pago recibido! Tus Sats ahora están 'retenidos' en tu billetera. He solicitado al comprador que proporcione una factura. Si no lo hace dentro de {expiration_seconds}, tus Sats regresarán a tu billetera y el intercambio será cancelado.",
  "buyerInvoiceAccepted": "La factura ha sido guardada exitosamente.",
  "holdInvoicePaymentAccepted": "Contacta al vendedor en {seller_npub} para acordar cómo enviar {fiat_code} {fiat_amount} usando {payment_method}. Una vez que envíes el dinero fiat, por favor notifícame con fiat-sent.",
  "buyerTookOrder": "Contacta al comprador en {buyer_npub} para informarle cómo enviar {fiat_code} {fiat_amount} a través de {payment_method}. Serás notificado cuando el comprador confirme el pago fiat. Después, verifica si ha llegado. Si el comprador no responde, puedes iniciar una cancelación o una disputa. Recuerda, un administrador NUNCA te contactará para resolver tu orden a menos que abras una disputa primero.",
  "fiatSentOkBuyer": "He informado a {seller_npub} que enviaste el dinero fiat. Si el vendedor confirma la recepción, liberará los fondos. Si se niegan, puedes abrir una disputa.",
  "fiatSentOkSeller": "{buyer_npub} te ha informado que enviaron el dinero fiat. Una vez que confirmes la recepción, por favor libera los fondos. Después de liberar, el dinero irá al comprador y no habrá vuelta atrás, así que solo procede si estás seguro. Si quieres liberar los Sats al comprador, toca el botón de liberación.",
  "released": "¡{seller_npub} ha liberado los Sats! Espera que tu factura sea pagada pronto. Asegúrate de que tu billetera esté en línea para recibir a través de Lightning Network.",
  "purchaseCompleted": "Tu compra de Bitcoin ha sido completada exitosamente. He pagado tu factura; ¡disfruta del dinero sólido!",
  "holdInvoicePaymentSettled": "Tu venta de Sats ha sido completada después de confirmar el pago de {buyer_npub}.",
  "rate": "Por favor califica a tu contraparte",
  "rateReceived": "¡Calificación guardada exitosamente!",
  "cooperativeCancelInitiatedByYou": "Has iniciado la cancelación de la orden ID: {id}. Tu contraparte debe estar de acuerdo. Si no responden, puedes abrir una disputa. Ten en cuenta que ningún administrador te contactará sobre esta cancelación a menos que abras una disputa primero.",
  "cooperativeCancelInitiatedByPeer": "Tu contraparte quiere cancelar la orden ID: {id}. Si estás de acuerdo, por favor envíame cancel-order-message. Ten en cuenta que ningún administrador te contactará sobre esta cancelación a menos que abras una disputa primero.",
  "cooperativeCancelAccepted": "¡La orden {id} ha sido cancelada exitosamente!",
  "disputeInitiatedByYou": "Has iniciado una disputa para la orden Id: {id}. Un resolutor será asignado pronto. Una vez asignado, compartiré su npub contigo, y solo ellos podrán ayudarte. Tu token de disputa es: {user_token}.",
  "disputeInitiatedByPeer": "Tu contraparte ha iniciado una disputa para la orden Id: {id}. Un resolutor será asignado pronto. Una vez asignado, compartiré su npub contigo, y solo ellos podrán ayudarte. Tu token de disputa es: {user_token}.",
  "adminTookDisputeAdmin": "Aquí están los detalles de la orden en disputa que has tomado: {details}. Necesitas determinar qué usuario es correcto y decidir si cancelar o completar la orden. Ten en cuenta que tu decisión será final y no se puede revertir.",
  "adminTookDisputeUsers": "El resolutor {admin_npub} manejará tu disputa. Puedes contactarlos directamente, pero si te contactan primero, asegúrate de pedirles tu token de disputa.",
  "adminCanceledAdmin": "Has cancelado la orden ID: {id}.",
  "adminCanceledUsers": "El administrador ha cancelado la orden ID: {id}.",
  "adminSettledAdmin": "Has completado la orden ID: {id}.",
  "adminSettledUsers": "El administrador ha completado la orden ID: {id}.",
  "paymentFailed": "No pude enviar los Sats. Intentaré {payment_attempts} veces más en {payment_retries_interval} minutos. Por favor asegúrate de que tu nodo o billetera esté en línea.",
  "invoiceUpdated": "¡La factura ha sido actualizada exitosamente!",
  "holdInvoicePaymentCanceled": "La factura fue cancelada; tus Sats están disponibles en tu billetera nuevamente.",
  "cantDo": "¡No tienes permitido {action} para esta orden!",
  "adminAddSolver": "Has agregado exitosamente al resolutor {npub}.",
  "invalidSignature": "La acción no se puede completar porque la firma es inválida.",
  "invalidTradeIndex": "El índice de intercambio proporcionado es inválido. Por favor asegúrate de que tu cliente esté sincronizado e intenta nuevamente.",
  "invalidAmount": "La cantidad proporcionada es inválida. Por favor verifica e intenta nuevamente.",
  "invalidInvoice": "La factura Lightning proporcionada es inválida. Por favor verifica los detalles de la factura e intenta nuevamente.",
  "invalidPaymentRequest": "La solicitud de pago es inválida o no se puede procesar.",
  "invalidPeer": "No estás autorizado para realizar esta acción.",
  "invalidRating": "El valor de calificación es inválido o está fuera del rango.",
  "invalidTextMessage": "El mensaje de texto es inválido o contiene contenido prohibido.",
  "invalidOrderKind": "El tipo de orden es inválido.",
  "invalidOrderStatus": "La acción no se puede completar debido al estado actual de la orden.",
  "invalidPubkey": "La acción no se puede completar porque la clave pública es inválida.",
  "invalidParameters": "La acción no se puede completar debido a parámetros inválidos. Por favor revisa los valores proporcionados e intenta nuevamente.",
  "orderAlreadyCanceled": "La acción no se puede completar porque la orden ya ha sido cancelada.",
  "cantCreateUser": "La acción no se puede completar porque el usuario no pudo ser creado.",
  "isNotYourOrder": "Esta orden no te pertenece.",
  "notAllowedByStatus": "La acción no se puede completar porque el estado de la orden Id {id} es {order_status}.",
  "outOfRangeFiatAmount": "La cantidad fiat solicitada está fuera del rango aceptable ({min_amount}–{max_amount}).",
  "outOfRangeSatsAmount": "La cantidad de Sats permitida para este Mostro está entre mín {min_order_amount} y máx {max_order_amount}. Por favor ingresa una cantidad dentro de este rango.",
  "isNotYourDispute": "Esta disputa no está asignada a ti.",
  "disputeCreationError": "No se puede crear una disputa para esta orden.",
  "notFound": "La disputa solicitada no pudo ser encontrada.",
  "invalidDisputeStatus": "El estado de la disputa es inválido.",
  "invalidAction": "La acción solicitada es inválida.",
  "pendingOrderExists": "Ya existe una orden pendiente.",
  "login": "Iniciar Sesión",
  "register": "Registrarse",
  "pin": "PIN",
  "pleaseEnterPin": "Por favor ingresa tu PIN",
  "pleaseEnterPrivateKey": "Por favor ingresa una clave privada",
  "invalidPrivateKeyFormat": "Formato de clave privada inválido",
  "privateKeyLabel": "Clave Privada (nsec o hex)",
  "pinMustBeAtLeast4Digits": "El PIN debe tener al menos 4 dígitos",
  "confirmPin": "Confirmar PIN",
  "pinsDoNotMatch": "Los PINs no coinciden",
  "useBiometrics": "Usar Biometría",
  "generateNewKey": "Generar Nueva Clave",
  "welcomeHeading": "Intercambio Lightning P2P\nSIN-KYC basado en\nnostr",
  "welcomeDescription": "Plataforma peer-to-peer Lightning Network sobre nostr",
  "registerButton": "REGISTRARSE",
  "skipForNow": "Saltar por ahora",
  "noOrdersAvailable": "No hay órdenes disponibles",
  "tryChangingFilters": "Intenta cambiar la configuración del filtro o vuelve más tarde",
  "buyBtc": "COMPRAR BTC",
  "sellBtc": "VENDER BTC",
  "filter": "FILTRO",
  "offersCount": "{count} ofertas",
  "@offersCount": {
    "placeholders": {
      "count": {
        "type": "String"
      }
    }
  },
  "creatingNewOrder": "CREANDO NUEVA ORDEN",
  "enterSatsAmountBuy": "Ingresa la cantidad de Sats que quieres Comprar",
  "enterSatsAmountSell": "Ingresa la cantidad de Sats que quieres Vender",
  "enterSatsAmount": "Ingresa cantidad de sats",
  "pleaseEnterSatsAmount": "Por favor ingresa la cantidad de sats",
  "pleaseEnterNumbersOnly": "Por favor ingresa solo números",
  "pleaseSelectCurrency": "Por favor selecciona una moneda",
  "pleaseSelectPaymentMethod": "Por favor selecciona al menos un método de pago",
  "error": "Error",
  "ok": "OK",
  "cancel": "Cancelar",
  "submit": "Enviar",
  "settings": "Configuración",
  "currency": "Moneda",
  "setDefaultFiatCurrency": "Establece tu moneda fiat predeterminada",
  "defaultFiatCurrency": "Moneda Fiat Predeterminada",
  "relays": "Relays",
  "selectNostrRelays": "Selecciona los relays Nostr a los que te conectas",
  "addRelay": "Agregar Relay",
  "mostro": "Mostro",
  "enterMostroPublicKey": "Ingresa la clave pública del Mostro que utilizarás",
  "mostroPubkey": "Clave Pública Mostro",
  "orderBook": "Libro de Órdenes",
  "myTrades": "Mis Intercambios",
  "chat": "Chat",
  "navigateToLabel": "Navegar a {label}",
  "myActiveTrades": "Mis Intercambios Activos",
  "errorLoadingTrades": "Error al cargar intercambios",
  "retry": "Reintentar",
  "noTradesAvailable": "No hay intercambios disponibles para este tipo",
  "welcomeToMostroMobile": "Bienvenido a Mostro Mobile",
  "discoverSecurePlatform": "Descubre una plataforma segura, privada y eficiente para el trading peer-to-peer.",
  "easyOnboarding": "Incorporación Fácil",
  "guidedWalkthroughSimple": "Nuestro tutorial guiado hace que sea simple comenzar.",
  "tradeWithConfidence": "Intercambia con Confianza",
  "seamlessPeerToPeer": "Disfruta intercambios peer-to-peer sin inconvenientes usando nuestros protocolos avanzados.",
  "skip": "Saltar",
  "done": "Hecho",
  "typeToAdd": "Escribir para agregar...",
  "noneSelected": "Ninguno seleccionado",
  "fiatCurrencies": "Monedas fiat",
  "paymentMethods": "Métodos de pago",
  "ratingLabel": "Calificación: {rating}",
  "buyingBitcoin": "Comprando Bitcoin",
  "sellingBitcoin": "Vendiendo Bitcoin",
  "bankTransfer": "Transferencia Bancaria",
  "createdByYou": "Creado por ti",
  "takenByYou": "Tomado por ti",
  "active": "Activo",
  "pending": "Pendiente",
  "waitingPayment": "Esperando pago",
  "waitingInvoice": "Esperando factura",
  "fiatSent": "Fiat enviado",
  "settled": "Liquidado",
  "completed": "Completado",
  "dispute": "Disputa",
  "expired": "Expirado",
  "success": "Éxito",
  "orderIdCopied": "ID de orden copiado al portapapeles",
  "orderDetails": "DETALLES DE LA ORDEN",
  "noPaymentMethod": "Sin método de pago",
  "youAreSellingText": "Estás vendiendo{sats} sats por {amount} {price} {premium}",
  "youAreBuyingText": "Estás comprando{sats} sats por {amount} {price} {premium}",
  "atMarketPrice": "a precio de mercado",
  "withPremium": " con un +{premium}% de premio",
  "withDiscount": " con un {premium}% de descuento",
  "createdOn": "Creado el",
  "paymentMethodsLabel": "Métodos de pago",
  "cancelTrade": "Cancelar Intercambio",
  "areYouSureCancel": "¿Estás seguro de que quieres cancelar este intercambio?",
  "cooperativeCancelMessage": "Si confirmas, iniciarás una cancelación cooperativa con tu contraparte.",
  "acceptCancelMessage": "Si confirmas, aceptarás la cancelación cooperativa iniciada por tu contraparte.",
  "confirm": "Confirmar",
  "buy": "COMPRAR",
  "sell": "VENDER",
  "buying": "COMPRANDO",
  "selling": "VENDIENDO",
  "marketPrice": "Precio de Mercado",
  "forSats": "Por {amount} sats",
  "@forSats": {
    "placeholders": {
      "amount": {
        "type": "String"
      }
    }
  },
  "hoursAgo": "hace {count} horas",
  "@hoursAgo": {
    "placeholders": {
      "count": {
        "type": "String"
      }
    }
  },
  "reviews": "reseñas",
  "daysOld": "días de 👴",
  "reviewsAndDaysOld": "{reviews} reseñas • {days} días de 👴",
  "@reviewsAndDaysOld": {
    "placeholders": {
      "reviews": {
        "type": "String"
      },
      "days": {
        "type": "String"
      }
    }
  },
  "account": "Cuenta",
  "about": "Acerca de",
  "walkthrough": "Tutorial",
  "version": "Versión",
  "githubRepository": "Repositorio GitHub",
  "commitHash": "Hash de Commit",
  "appInformation": "Información de la App",
  "aboutMostroInstance": "Acerca de la Instancia Mostro",
  "generalInfo": "Información General",
  "pubkey": "Clave Pública",
  "mostroVersion": "Versión",
  "maxOrderAmount": "Cantidad Máxima de Orden",
  "minOrderAmount": "Cantidad Mínima de Orden",
  "expirationHours": "Horas de Expiración",
  "expirationSeconds": "Segundos de Expiración",
  "fee": "Comisión",
  "proofOfWork": "Prueba de Trabajo",
  "holdInvoiceExpirationWindow": "Ventana de Expiración de Factura de Retención",
  "holdInvoiceCltvDelta": "Delta CLTV de Factura de Retención",
  "invoiceExpirationWindow": "Ventana de Expiración de Factura",
  
  "@_comment_order_creation": "Cadenas del Formulario de Creación de Orden",
  "enterFiatAmountBuy": "Ingresa la cantidad fiat que quieres pagar (puedes establecer un rango)",
  "enterFiatAmountSell": "Ingresa la cantidad fiat que quieres recibir (puedes establecer un rango)",
  "enterAmountHint": "Ingresa cantidad (ejemplo: 100 o 100-500)",
  "pleaseEnterAmount": "Por favor ingresa una cantidad",
  "pleaseEnterValidAmount": "Por favor ingresa una cantidad válida (ej., 100) o rango (ej., 100-500)",
  "rangeFirstLowerThanSecond": "En un rango, el primer número debe ser menor que el segundo",
  "paymentMethodsForCurrency": "Métodos de pago para {currency}",
  "enterCustomPaymentMethod": "Ingresa método de pago personalizado",
  "loadingPaymentMethods": "Cargando métodos de pago...",
  "errorLoadingPaymentMethods": "Error cargando métodos de pago: {error}",
  "selectPaymentMethods": "Seleccionar métodos de pago",
  "selectPaymentMethodsTitle": "Seleccionar Métodos de Pago",
  "premiumTitle": "Prima (%)",
  "premiumTooltip": "Ajusta cuánto por encima o por debajo del precio de mercado quieres tu oferta. Por defecto, está establecido en 0%, sin prima o descuento, así que si no quieres cambiar el precio, puedes dejarlo como está.",
  
  "@_comment_account_screen": "Cadenas de Pantalla de Gestión de Cuenta",
  "secretWords": "Palabras Secretas",
  "toRestoreYourAccount": "Para restaurar tu cuenta",
  "privacy": "Privacidad",
  "controlPrivacySettings": "Controla tus configuraciones de privacidad",
  "currentTradeIndex": "Índice de Intercambio Actual",
  "yourTradeCounter": "Tu contador de intercambios",
  "incrementsWithEachTrade": "Se incrementa con cada intercambio",
  "generateNewUser": "Generar Nuevo Usuario",
  "importMostroUser": "Importar Usuario Mostro",
  "keyImportedSuccessfully": "Clave importada exitosamente",
  "importFailed": "Importación falló: {error}",
  "noMnemonicFound": "No se encontró mnemónico",
  "errorLoadingMnemonic": "Error: {error}",
  
  "@_comment_chat_screens": "Cadenas de Pantalla de Chat",
  "noMessagesAvailable": "No hay mensajes disponibles",
  "back": "ATRÁS",
  "typeAMessage": "Escribe un mensaje...",
  "youAreChattingWith": "Estás chateando con {handle}",
  "yourHandle": "Tu nombre: {handle}",
  "yourSharedKey": "Tu clave compartida:",
  
  "@_comment_trade_actions": "Acciones de Detalle de Intercambio",
  "payInvoiceButton": "PAGAR FACTURA",
  "addInvoiceButton": "AGREGAR FACTURA",
  "release": "LIBERAR",
  "takeSell": "TOMAR VENTA",
  "takeBuy": "TOMAR COMPRA",
  
  "@_comment_currency_errors": "Mensajes de Error de Moneda",
  "noExchangeDataAvailable": "No hay datos de intercambio disponibles",
  "errorFetchingCurrencies": "Error obteniendo monedas",
  
  "@_comment_currency_section": "Cadenas de Sección de Selección de Moneda",
  "selectFiatCurrencyPay": "Selecciona la moneda fiat con la que pagarás",
  "selectFiatCurrencyReceive": "Selecciona la Moneda Fiat que quieres recibir",
  "loadingCurrencies": "Cargando monedas...",
  "errorLoadingCurrencies": "Error cargando monedas",
  "usDollar": "Dólar Estadounidense",
  "selectCurrency": "Seleccionar Moneda",
  "searchCurrencies": "Buscar monedas...",
  "noCurrenciesFound": "No se encontraron monedas",
  
  "@_comment_price_type_section": "Cadenas de Sección de Tipo de Precio",
  "priceType": "Tipo de precio",
  "marketPrice": "Precio de mercado",
  "fixedPrice": "Precio fijo",
  "market": "Mercado",
  "priceTypeTooltip": "• Selecciona Precio de Mercado si quieres usar el precio que tiene Bitcoin cuando alguien tome tu oferta.\\n• Selecciona Precio Fijo si quieres definir la cantidad exacta de Bitcoin que intercambiarás.",
  
  "@_comment_take_order_screen": "Cadenas de Pantalla de Tomar Orden",
  "orderDetails": "DETALLES DE LA ORDEN",
  "selling": "vendiendo",
  "buying": "comprando",
  "atMarketPrice": "a precio de mercado",
  "withPremiumPercent": "con un +{premium}% de premio",
  "@withPremiumPercent": {
    "placeholders": {
      "premium": {
        "type": "String"
      }
    }
  },
  "withDiscountPercent": "con un {premium}% de descuento",
  "@withDiscountPercent": {
    "placeholders": {
      "premium": {
        "type": "String"
      }
    }
  },
  "noPaymentMethod": "Sin método de pago",
  "someoneIsSellingBuying": "Alguien está {action}{satAmount} sats por {amountString} {price} {premiumText}",
  "@someoneIsSellingBuying": {
    "placeholders": {
      "action": {
        "type": "String"
      },
      "satAmount": {
        "type": "String"
      },
      "amountString": {
        "type": "String"
      },
      "price": {
        "type": "String"
      },
      "premiumText": {
        "type": "String"
      }
    }
  },
  "createdOnDate": "Creado el: {date}",
  "@createdOnDate": {
    "placeholders": {
      "date": {
        "type": "String"
      }
    }
  },
  "paymentMethodsAre": "Los métodos de pago son: {methods}",
  "@paymentMethodsAre": {
    "placeholders": {
      "methods": {
        "type": "String"
      }
    }
  },
  "timeLeft": "Tiempo Restante: {time}",
  "@timeLeft": {
    "placeholders": {
      "time": {
        "type": "String"
      }
    }
  },
  "close": "CERRAR",
  "take": "TOMAR",
  "enterAmount": "Ingresa Cantidad",
  "enterAmountBetween": "Ingresa una cantidad entre {min} y {max}",
  "@enterAmountBetween": {
    "placeholders": {
      "min": {
        "type": "String"
      },
      "max": {
        "type": "String"
      }
    }
  },
  "pleaseEnterValidNumber": "Por favor ingresa un número válido.",
  "amountMustBeBetween": "La cantidad debe estar entre {min} y {max}.",
  "@amountMustBeBetween": {
    "placeholders": {
      "min": {
        "type": "String"
      },
      "max": {
        "type": "String"
      }
    }
  },
  
  "@_comment_lightning_invoice": "Cadenas de Widget de Factura Lightning",
  "pleaseEnterLightningInvoiceFor": "Por favor ingresa una Factura Lightning para: ",
  "sats": " sats",
  "lightningInvoice": "Factura Lightning",
  "enterInvoiceHere": "Ingresa la factura aquí",
  
  "@_comment_trade_detail_screen": "Cadenas de Pantalla de Detalle de Intercambio",
  "cancelPending": "CANCELACIÓN PENDIENTE",
  "acceptCancel": "ACEPTAR CANCELACIÓN",
  "completePurchase": "COMPLETAR COMPRA",
  "rate": "CALIFICAR",
  "contact": "CONTACTAR",
  
  "@_comment_rate_screen": "Cadenas de Pantalla de Calificar Contraparte",
  "rateCounterpart": "Calificar Contraparte",
  "submitRating": "Enviar Calificación",
  
  "@_comment_pay_invoice_screen": "Cadenas de Pantalla de Pago de Factura Lightning",
  "payLightningInvoice": "Pagar Factura Lightning",
  "payInvoiceToContinue": "Paga esta factura para continuar el intercambio",
  "failedToGenerateQR": "Error al generar código QR",
  "invoiceCopiedToClipboard": "Factura copiada al portapapeles",
  "copy": "Copiar",
  "share": "Compartir",
  "failedToShareInvoice": "Error al compartir factura. Por favor intenta copiarla en su lugar.",
  "openWallet": "ABRIR BILLETERA",
<<<<<<< HEAD

  "@_comment_trade_detail_screen_new": "Nuevas cadenas de Pantalla de Detalles de Intercambio",
  "orderDetailsTitle": "DETALLES DE ORDEN",
  "buyOrderDetailsTitle": "DETALLES DE ORDEN DE COMPRA",
  "sellOrderDetailsTitle": "DETALLES DE ORDEN DE VENTA",
  "someoneIsSellingTitle": "Alguien está Vendiendo Sats",
  "someoneIsBuyingTitle": "Alguien está Comprando Sats",
  "someoneIsSellingFixedTitle": "Alguien está Vendiendo {sats} Sats",
  "someoneIsBuyingFixedTitle": "Alguien está Comprando {sats} Sats",
  "youCreatedOfferMessage": "Creaste esta oferta. A continuación se muestran los detalles de tu oferta. Espera a que otro usuario la tome. Se publicará durante 24 horas. Puedes cancelarla en cualquier momento usando el botón 'Cancelar'.",
  "youAreSellingTitle": "Estás vendiendo{sats} sats",
  "youAreBuyingTitle": "Estás comprando{sats} sats",
  "forAmount": "por {amount}",
  "timeLeftLabel": "Tiempo restante: {time}",
  "@timeLeftLabel": {
    "placeholders": {
      "time": {
        "type": "String"
      }
    }
  },
  "cancelPendingButton": "CANCELACIÓN PENDIENTE",
  "acceptCancelButton": "ACEPTAR CANCELACIÓN",
  "disputeButton": "DISPUTA",
  "fiatSentButton": "FIAT ENVIADO",
  "completePurchaseButton": "COMPLETAR COMPRA",
  "sellBitcoinButton": "VENDER BITCOIN",
  "buyBitcoinButton": "COMPRAR BITCOIN",
  "paymentMethodLabel": "Método de Pago",
  "createdOnLabel": "Creado el",
  "orderIdLabel": "ID de Orden",
  "creatorReputationLabel": "Reputación del Creador",
  "ratingTitleLabel": "Calificación",
  "reviewsLabel": "Reseñas",
  "daysLabel": "Días",
  "cancelTradeDialogTitle": "Cancelar Intercambio",
  "cooperativeCancelDialogMessage": "Si confirmas, iniciarás una cancelación cooperativa con tu contraparte.",
  "acceptCancelDialogMessage": "Si confirmas, aceptarás la cancelación cooperativa iniciada por tu contraparte.",
  "orderIdCopiedMessage": "ID de orden copiado al portapapeles"
=======
  "language": "Idioma",
  "systemDefault": "Predeterminado del sistema",
  "english": "Inglés",
  "spanish": "Español",
  "italian": "Italiano",
  "chooseLanguageDescription": "Elige tu idioma preferido o usa el predeterminado del sistema",
  "done": "HECHO"
>>>>>>> a98e498e
}<|MERGE_RESOLUTION|>--- conflicted
+++ resolved
@@ -399,7 +399,7 @@
   "share": "Compartir",
   "failedToShareInvoice": "Error al compartir factura. Por favor intenta copiarla en su lugar.",
   "openWallet": "ABRIR BILLETERA",
-<<<<<<< HEAD
+
 
   "@_comment_trade_detail_screen_new": "Nuevas cadenas de Pantalla de Detalles de Intercambio",
   "orderDetailsTitle": "DETALLES DE ORDEN",
@@ -439,7 +439,7 @@
   "cooperativeCancelDialogMessage": "Si confirmas, iniciarás una cancelación cooperativa con tu contraparte.",
   "acceptCancelDialogMessage": "Si confirmas, aceptarás la cancelación cooperativa iniciada por tu contraparte.",
   "orderIdCopiedMessage": "ID de orden copiado al portapapeles"
-=======
+
   "language": "Idioma",
   "systemDefault": "Predeterminado del sistema",
   "english": "Inglés",
@@ -447,5 +447,5 @@
   "italian": "Italiano",
   "chooseLanguageDescription": "Elige tu idioma preferido o usa el predeterminado del sistema",
   "done": "HECHO"
->>>>>>> a98e498e
+
 }