--- conflicted
+++ resolved
@@ -600,7 +600,7 @@
   },
   "deepLinkGoHome": "Ir al Inicio",
   
-<<<<<<< HEAD
+
   "@_comment_order_disabled_messages": "Mensajes de Orden Deshabilitada",
   "orderCompletedMessagingDisabled": "Orden completada - mensajería deshabilitada",
   "orderCanceledMessagingDisabled": "Orden cancelada - mensajería deshabilitada",
@@ -667,7 +667,7 @@
   "unknownDate": "Fecha desconocida",
   "messageCopiedToClipboard": "Mensaje copiado al portapapeles"
 
-=======
+
   "@_comment_about_screen_new": "About Screen New Strings",
   "documentation": "Documentación",
   "usersDocumentationEnglish": "Documentación de Usuario (Inglés)",
@@ -749,5 +749,5 @@
   "relayUrl": "URL del Relay",
   "add": "Agregar",
   "save": "Guardar"
->>>>>>> 8f9837e2
+
 }