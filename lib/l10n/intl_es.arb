--- conflicted
+++ resolved
@@ -281,14 +281,11 @@
   "holdInvoiceCltvDelta": "Delta CLTV de Factura Retenida",
   "invoiceExpirationWindow": "Ventana de Expiración de Factura",
   
-<<<<<<< HEAD
-=======
   "@_comment_order_creation": "Cadenas del Formulario de Creación de Orden",
   "youWantToBuyBitcoin": "Quieres comprar Bitcoin",
   "youWantToSellBitcoin": "Quieres vender Bitcoin",
   "lightningAddressOptional": "Lightning Address (opcional)",
   "enterLightningAddress": "Introduzca una lightning address",
->>>>>>> b0fc08b4
   "enterFiatAmountBuy": "Ingresa la cantidad fiat que quieres pagar (puedes establecer un rango)",
   "enterFiatAmountSell": "Ingresa la cantidad fiat que quieres recibir (puedes establecer un rango)",
   "enterAmountHint": "Ingresa cantidad (ejemplo: 100 o 100-500)",
@@ -435,9 +432,6 @@
     }
   },
   
-<<<<<<< HEAD
-  "pleaseEnterLightningInvoiceFor": "Por favor ingresa una Factura Lightning para: ",
-=======
   "@_comment_lightning_invoice": "Cadenas de Widget de Factura Lightning",
   "pleaseEnterLightningInvoiceFor": "Ingresa una Factura Lightning de {sats} Sats equivalentes a {fiat_amount} {fiat_code} para continuar el intercambio de la orden con ID {order_id}",
   "@pleaseEnterLightningInvoiceFor": {
@@ -460,7 +454,6 @@
       }
     }
   },
->>>>>>> b0fc08b4
   "sats": " sats",
   "lightningInvoice": "Factura Lightning",
   "enterInvoiceHere": "Ingresa la factura aquí",
@@ -498,14 +491,9 @@
   },
   "failedToGenerateQR": "Error al generar código QR",
   "invoiceCopiedToClipboard": "Factura copiada al portapapeles",
-<<<<<<< HEAD
-  "copyButton": "Copiar",
-  "shareButton": "Compartir",
-=======
   "copiedToClipboard": "Copiado al portapapeles",
   "copy": "Copiar",
   "share": "Compartir",
->>>>>>> b0fc08b4
   "failedToShareInvoice": "Error al compartir factura. Por favor intenta copiarla en su lugar.",
 
   "@_comment_trade_detail_screen_new": "Nuevas cadenas de Pantalla de Detalles de Intercambio",
@@ -601,9 +589,6 @@
     }
   },
   "deepLinkGoHome": "Ir al Inicio",
-<<<<<<< HEAD
-  "doneButton": "HECHO"
-=======
 
   "@_comment_about_screen_new": "About Screen New Strings",
   "documentation": "Documentación",
@@ -686,5 +671,4 @@
   "relayUrl": "URL del Relay",
   "add": "Agregar",
   "save": "Guardar"
->>>>>>> b0fc08b4
 }