--- conflicted
+++ resolved
@@ -604,7 +604,7 @@
   },
   "deepLinkGoHome": "Vai alla Home",
   
-<<<<<<< HEAD
+
   "@_comment_order_disabled_messages": "Messaggi Ordine Disabilitato",
   "orderCompletedMessagingDisabled": "Ordine completato - messaggistica disabilitata",
   "orderCanceledMessagingDisabled": "Ordine cancellato - messaggistica disabilitata",
@@ -671,7 +671,7 @@
   "unknownDate": "Data sconosciuta",
   "messageCopiedToClipboard": "Messaggio copiato negli appunti"
 
-=======
+
   "@_comment_about_screen_new": "About Screen New Strings",
   "documentation": "Documentazione",
   "usersDocumentationEnglish": "Documentazione Utente (Inglese)",
@@ -757,5 +757,5 @@
   "relayUrl": "URL del Relay",
   "add": "Aggiungi",
   "save": "Salva"
->>>>>>> 8f9837e2
+
 }