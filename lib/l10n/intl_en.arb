--- conflicted
+++ resolved
@@ -625,7 +625,7 @@
     }
   },
   "deepLinkGoHome": "Go Home",
-<<<<<<< HEAD
+
   
   "@_comment_order_disabled_messages": "Order Disabled Messages",
   "orderCompletedMessagingDisabled": "Order completed - messaging disabled",
@@ -633,7 +633,7 @@
   "orderExpiredMessagingDisabled": "Order expired - messaging disabled",
   "orderSettledMessagingDisabled": "Order settled - messaging disabled",
   "orderNotActiveMessagingDisabled": "Order is no longer active - messaging disabled"
-=======
+
 
   "@_comment_about_screen_new": "About Screen New Strings",
   "documentation": "Documentation",
@@ -718,5 +718,5 @@
   "relayUrl": "Relay URL",
   "add": "Add",
   "save": "Save"
->>>>>>> 8f9837e2
+
 }