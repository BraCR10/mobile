{
  "@@locale": "en",
  "newOrder": "Your offer has been published! Please wait until another user picks your order. It will be available for {expiration_hours} hours. You can cancel this order before another user picks it up by executing: cancel.",
  "canceled": "You have canceled the order ID: {id}.",
  "payInvoice": "Please pay this hold invoice of {amount} Sats for {fiat_code} {fiat_amount} to start the operation. If you do not pay it within {expiration_seconds}, the trade will be canceled.",
  "addInvoice": "Please send me an invoice for {amount} satoshis equivalent to {fiat_code} {fiat_amount}. This is where I will send the funds upon trade completion. If you don't provide the invoice within {expiration_seconds}, the trade will be canceled.",
  "waitingSellerToPay": "Please wait. I’ve sent a payment request to the seller to send the Sats for the order ID {id}. If the seller doesn’t complete the payment within {expiration_seconds}, the trade will be canceled.",
  "waitingBuyerInvoice": "Payment received! Your Sats are now 'held' in your wallet. I’ve requested the buyer to provide an invoice. If they don’t do so within {expiration_seconds}, your Sats will return to your wallet, and the trade will be canceled.",
  "buyerInvoiceAccepted": "The invoice has been successfully saved.",
  "holdInvoicePaymentAccepted": "Contact the seller at {seller_npub} to arrange how to send {fiat_code} {fiat_amount} using {payment_method}. Once you send the fiat money, please notify me with fiat-sent.",
  "buyerTookOrder": "Contact the buyer at {buyer_npub} to inform them how to send {fiat_code} {fiat_amount} through {payment_method}. You’ll be notified when the buyer confirms the fiat payment. Afterward, verify if it has arrived. If the buyer does not respond, you can initiate a cancellation or a dispute. Remember, an administrator will NEVER contact you to resolve your order unless you open a dispute first.",
  "fiatSentOkBuyer": "I have informed {seller_npub} that you sent the fiat money. If the seller confirms receipt, they will release the funds. If they refuse, you can open a dispute.",
  "fiatSentOkSeller": "{buyer_npub} has informed you that they sent the fiat money. Once you confirm receipt, please release the funds. After releasing, the money will go to the buyer and there will be no turning back, so only proceed if you are sure. If you want to release the Sats to the buyer, tap the release button.",
  "released": "{seller_npub} has released the Sats! Expect your invoice to be paid shortly. Ensure your wallet is online to receive via Lightning Network.",
  "purchaseCompleted": "Your purchase of Bitcoin has been completed successfully. I have paid your invoice; enjoy sound money!",
  "holdInvoicePaymentSettled": "Your Sats sale has been completed after confirming the payment from {buyer_npub}.",
  "rate": "Please rate your counterparty",
  "rateReceived": "Rating successfully saved!",
  "cooperativeCancelInitiatedByYou": "You have initiated the cancellation of the order ID: {id}. Your counterparty must agree. If they do not respond, you can open a dispute. Note that no administrator will contact you regarding this cancellation unless you open a dispute first.",
  "cooperativeCancelInitiatedByPeer": "Your counterparty wants to cancel order ID: {id}. If you agree, please send me cancel-order-message. Note that no administrator will contact you regarding this cancellation unless you open a dispute first.",
  "cooperativeCancelAccepted": "Order {id} has been successfully canceled!",
  "disputeInitiatedByYou": "You have initiated a dispute for order Id: {id}. A solver will be assigned soon. Once assigned, I will share their npub with you, and only they will be able to assist you. Your dispute token is: {user_token}.",
  "disputeInitiatedByPeer": "Your counterparty has initiated a dispute for order Id: {id}. A solver will be assigned soon. Once assigned, I will share their npub with you, and only they will be able to assist you. Your dispute token is: {user_token}.",
  "adminTookDisputeAdmin": "Here are the details of the dispute order you have taken: {details}. You need to determine which user is correct and decide whether to cancel or complete the order. Please note that your decision will be final and cannot be reversed.",
  "adminTookDisputeUsers": "The solver {admin_npub} will handle your dispute. You can contact them directly, but if they reach out to you first, make sure to ask them for your dispute token.",
  "adminCanceledAdmin": "You have canceled the order ID: {id}.",
  "adminCanceledUsers": "Admin has canceled the order ID: {id}.",
  "adminSettledAdmin": "You have completed the order ID: {id}.",
  "adminSettledUsers": "Admin has completed the order ID: {id}.",
  "paymentFailed": "I couldn’t send the Sats. I will try {payment_attempts} more times in {payment_retries_interval} minutes. Please ensure your node or wallet is online.",
  "invoiceUpdated": "The invoice has been successfully updated!",
  "holdInvoicePaymentCanceled": "The invoice was canceled; your Sats are available in your wallet again.",
  "cantDo": "You are not allowed to {action} for this order!",
  "adminAddSolver": "You have successfully added the solver {npub}.",
  "invalidSignature": "The action cannot be completed because the signature is invalid.",
  "invalidTradeIndex": "The provided trade index is invalid. Please ensure your client is synchronized and try again.",
  "invalidAmount": "The provided amount is invalid. Please verify it and try again.",
  "invalidInvoice": "The provided Lightning invoice is invalid. Please check the invoice details and try again.",
  "invalidPaymentRequest": "The payment request is invalid or cannot be processed.",
  "invalidPeer": "You are not authorized to perform this action.",
  "invalidRating": "The rating value is invalid or out of range.",
  "invalidTextMessage": "The text message is invalid or contains prohibited content.",
  "invalidOrderKind": "The order kind is invalid.",
  "invalidOrderStatus": "The action cannot be completed due to the current order status.",
  "invalidPubkey": "The action cannot be completed because the public key is invalid.",
  "invalidParameters": "The action cannot be completed due to invalid parameters. Please review the provided values and try again.",
  "orderAlreadyCanceled": "The action cannot be completed because the order has already been canceled.",
  "cantCreateUser": "The action cannot be completed because the user could not be created.",
  "isNotYourOrder": "This order does not belong to you.",
  "notAllowedByStatus": "The action cannot be completed because order Id {id} status is {order_status}.",
  "outOfRangeFiatAmount": "The requested fiat amount is outside the acceptable range ({min_amount}–{max_amount}).",
  "outOfRangeSatsAmount": "The allowed Sats amount for this Mostro is between min {min_order_amount} and max {max_order_amount}. Please enter an amount within this range.",
  "isNotYourDispute": "This dispute is not assigned to you.",
  "disputeCreationError": "A dispute cannot be created for this order.",
  "notFound": "The requested dispute could not be found.",
  "invalidDisputeStatus": "The dispute status is invalid.",
  "invalidAction": "The requested action is invalid.",
  "pendingOrderExists": "A pending order already exists.",
  "login": "Login",
  "register": "Register",
  "pin": "PIN",
  "pleaseEnterPin": "Please enter your PIN",
  "pleaseEnterPrivateKey": "Please enter a private key",
  "invalidPrivateKeyFormat": "Invalid private key format",
  "privateKeyLabel": "Private Key (nsec or hex)",
  "pinMustBeAtLeast4Digits": "PIN must be at least 4 digits",
  "confirmPin": "Confirm PIN",
  "pinsDoNotMatch": "PINs do not match",
  "useBiometrics": "Use Biometrics",
  "generateNewKey": "Generate New Key",
  "welcomeHeading": "NO-KYC P2P Lightning\nexchange on top of\nnostr",
  "welcomeDescription": "Peer-to-peer Lightning Network platform over nostr",
  "registerButton": "REGISTER",
  "skipForNow": "Skip for now",
  "noOrdersAvailable": "No orders available",
  "tryChangingFilters": "Try changing filter settings or check back later",
  "buyBtc": "BUY BTC",
  "sellBtc": "SELL BTC",
  "filter": "FILTER",
  "offersCount": "{count} offers",
  "@offersCount": {
    "placeholders": {
      "count": {
        "type": "String"
      }
    }
  },
  "creatingNewOrder": "CREATING NEW ORDER",
  "enterSatsAmountBuy": "Enter the Sats amount you want to Buy",
  "enterSatsAmountSell": "Enter the Sats amount you want to Sell",
  "enterSatsAmount": "Enter sats amount",
  "pleaseEnterSatsAmount": "Please enter sats amount",
  "pleaseEnterNumbersOnly": "Please enter numbers only",
  "pleaseSelectCurrency": "Please select a currency",
  "pleaseSelectPaymentMethod": "Please select at least one payment method",
  "error": "Error",
  "ok": "OK",
  "cancel": "Cancel",
  "submit": "Submit",
  "settings": "Settings",
  "currency": "Currency",
  "setDefaultFiatCurrency": "Set your default fiat currency",
  "defaultFiatCurrency": "Default Fiat Currency",
  "relays": "Relays",
  "selectNostrRelays": "Select the Nostr relays you connect to",
  "addRelay": "Add Relay",
  "mostro": "Mostro",
  "enterMostroPublicKey": "Enter the public key of the Mostro you will use",
  "mostroPubkey": "Mostro Pubkey",
  "orderBook": "Order Book",
  "myTrades": "My Trades",
  "chat": "Chat",
  "navigateToLabel": "Navigate to {label}",
  "myActiveTrades": "My Active Trades",
  "errorLoadingTrades": "Error loading trades",
  "retry": "Retry",
  "noTradesAvailable": "No trades available for this type",
  "welcomeToMostroMobile": "Trade Bitcoin freely — no KYC",
  "discoverSecurePlatform": "Mostro is a peer-to-peer exchange that lets you trade Bitcoin for any currency and payment method — no KYC, and no need to give your data to anyone.\n\nIt's built on Nostr, which makes it censorship-resistant. No one can stop you from trading.",
  "easyOnboarding": "Privacy by default",
  "guidedWalkthroughSimple": "Mostro generates a new identity for every exchange, so your trades can't be linked.\n\nYou can also decide how private you want to be:\n\n• Reputation mode – Lets others see your successful trades and trust level.\n• Full privacy mode – No reputation is built, but your activity is completely anonymous.\n\nSwitch modes anytime from the Account screen, where you should also save your secret words — they're the only way to recover your account.",
  "tradeWithConfidence": "Security at every step",
  "seamlessPeerToPeer": "Mostro uses Hold Invoices: sats stay in the seller's wallet until the end of the trade. This protects both sides.\n\nThe app is also designed to be intuitive and easy for all kinds of users.",
  "encryptedChat": "Fully encrypted chat",
  "encryptedChatDescription": "Each trade has its own private chat, end-to-end encrypted. Only the two users involved can read it.\n\nIn case of a dispute, you can give the shared key to an admin to help resolve the issue.",
  "takeAnOffer": "Take an offer",
  "takeAnOfferDescription": "Browse the order book, choose an offer that works for you, and follow the trade flow step by step.\n\nYou'll be able to check the other user's profile, chat securely, and complete the trade with ease.",
  "cantFindWhatYouNeed": "Can't find what you need?",
  "createYourOwnOffer": "You can also create your own offer and wait for someone to take it.\n\nSet the amount and preferred payment method — Mostro handles the rest.",
  "skip": "Skip",
  "done": "Done",
  "typeToAdd": "Type to add...",
  "noneSelected": "None selected",
  "fiatCurrencies": "Fiat currencies",
  "paymentMethods": "Payment methods",
  "ratingLabel": "Rating: {rating}",
  "buyingBitcoin": "Buying Bitcoin",
  "sellingBitcoin": "Selling Bitcoin",
  "bankTransfer": "Bank Transfer",
  "createdByYou": "Created by you",
  "takenByYou": "Taken by you",
  "active": "Active",
  "pending": "Pending",
  "waitingPayment": "Waiting payment",
  "waitingInvoice": "Waiting invoice",
  "fiatSent": "Fiat-sent",
  "settled": "Settled",
  "completed": "Completed",
  "dispute": "Dispute",
  "expired": "Expired",
  "success": "Success",
  "orderIdCopied": "Order ID copied to clipboard",
  "orderDetails": "ORDER DETAILS",
  "noPaymentMethod": "No payment method",
  "youAreSellingText": "You are selling{sats} sats for {amount} {price} {premium}",
  "youAreBuyingText": "You are buying{sats} sats for {amount} {price} {premium}",
  "atMarketPrice": "at market price",
  "withPremium": " with a +{premium}% premium",
  "withDiscount": " with a {premium}% discount",
  "createdOn": "Created on",
  "paymentMethodsLabel": "Payment methods",
  "cancelTrade": "Cancel Trade",
  "areYouSureCancel": "Are you sure you want to cancel this trade?",
  "cooperativeCancelMessage": "If you confirm, you will start a cooperative cancellation with your counterparty.",
  "acceptCancelMessage": "If you confirm, you will accept the cooperative cancellation initiated by your counterparty.",
  "confirm": "Confirm",
  "buy": "BUY",
  "sell": "SELL",
  "buying": "BUYING",
  "selling": "SELLING",
  "marketPrice": "Market Price",
  "forSats": "For {amount} sats",
  "@forSats": {
    "placeholders": {
      "amount": {
        "type": "String"
      }
    }
  },
  "hoursAgo": "{count} hours ago",
  "@hoursAgo": {
    "placeholders": {
      "count": {
        "type": "String"
      }
    }
  },
  "reviews": "reviews",
  "daysOld": "days old",
  "reviewsAndDaysOld": "{reviews} reviews • {days} days old",
  "@reviewsAndDaysOld": {
    "placeholders": {
      "reviews": {
        "type": "String"
      },
      "days": {
        "type": "String"
      }
    }
  },
  "account": "Account",
  "about": "About",
  "walkthrough": "Walkthrough",
  "version": "Version",
  "githubRepository": "GitHub Repository",
  "commitHash": "Commit Hash",
  "appInformation": "App Information",
  "aboutMostroInstance": "About Mostro Instance",
  "generalInfo": "General Info",
  "pubkey": "Pubkey",
  "mostroVersion": "Version",
  "maxOrderAmount": "Max Order Amount",
  "minOrderAmount": "Min Order Amount",
  "expirationHours": "Expiration Hours",
  "expirationSeconds": "Expiration Seconds",
  "fee": "Fee",
  "proofOfWork": "Proof of Work",
  "holdInvoiceExpirationWindow": "Hold Invoice Expiration Window",
  "holdInvoiceCltvDelta": "Hold Invoice CLTV Delta",
  "invoiceExpirationWindow": "Invoice Expiration Window",
  
  "enterFiatAmountBuy": "Enter the fiat amount you want to pay (you can set a range)",
  "enterFiatAmountSell": "Enter the fiat amount you want to receive (you can set a range)",
  "enterAmountHint": "Enter amount (example: 100 or 100-500)",
  "pleaseEnterAmount": "Please enter an amount",
  "pleaseEnterValidAmount": "Please enter a valid amount (e.g., 100) or range (e.g., 100-500)",
  "rangeFirstLowerThanSecond": "In a range, the first number must be less than the second",
  "paymentMethodsForCurrency": "Payment methods for {currency}",
  "enterCustomPaymentMethod": "Enter custom payment method",
  "loadingPaymentMethods": "Loading payment methods...",
  "errorLoadingPaymentMethods": "Error loading payment methods: {error}",
  "selectPaymentMethods": "Select payment methods",
  "selectPaymentMethodsTitle": "Select Payment Methods",
  "premiumTitle": "Premium (%)",
  "premiumTooltip": "Adjust how much above or below the market price you want your offer. By default, it's set to 0%, with no premium or discount, so if you don't want to change the price, you can leave it as is.",
  
  "secretWords": "Secret Words",
  "toRestoreYourAccount": "To restore your account",
  "privacy": "Privacy",
  "controlPrivacySettings": "Control your privacy settings",
  "currentTradeIndex": "Current Trade Index",
  "yourTradeCounter": "Your trade counter",
  "incrementsWithEachTrade": "Increments with each trade",
  "generateNewUser": "Generate New User",
  "importMostroUser": "Import Mostro User",
  "keyImportedSuccessfully": "Key imported successfully",
  "importFailed": "Import failed: {error}",
  "noMnemonicFound": "No mnemonic found",
  "errorLoadingMnemonic": "Error: {error}",
  
  "noMessagesAvailable": "No messages available",
  "back": "BACK",
  "typeAMessage": "Type a message...",
  "youAreChattingWith": "You are chatting with {handle}",
  "yourHandle": "Your handle: {handle}",
  "yourSharedKey": "Your shared key:",
  
  "payInvoiceButton": "PAY INVOICE",
  "addInvoiceButton": "ADD INVOICE",
  "release": "RELEASE",
  "takeSell": "TAKE SELL",
  "takeBuy": "TAKE BUY",
  
  "noExchangeDataAvailable": "No exchange data available",
  "errorFetchingCurrencies": "Error fetching currencies",
  
  "selectFiatCurrencyPay": "Select the fiat currency you will pay with",
  "selectFiatCurrencyReceive": "Select the Fiat Currency you want to receive",
  "loadingCurrencies": "Loading currencies...",
  "errorLoadingCurrencies": "Error loading currencies",
  "usDollar": "US Dollar",
  "selectCurrency": "Select Currency",
  "searchCurrencies": "Search currencies...",
  "noCurrenciesFound": "No currencies found",
  
  "priceType": "Price type",
  "fixedPrice": "Fixed price",
  "market": "Market",
  "priceTypeTooltip": "• Select Market Price if you want to use the price that Bitcoin has when someone takes your offer.\\n• Select Fixed Price if you want to define the exact amount of Bitcoin you will exchange.",
  
  "withPremiumPercent": "with a +{premium}% premium",
  "@withPremiumPercent": {
    "placeholders": {
      "premium": {
        "type": "String"
      }
    }
  },
  "withDiscountPercent": "with a {premium}% discount",
  "@withDiscountPercent": {
    "placeholders": {
      "premium": {
        "type": "String"
      }
    }
  },
  "someoneIsSellingBuying": "Someone is {action}{satAmount} sats for {amountString} {price} {premiumText}",
  "@someoneIsSellingBuying": {
    "placeholders": {
      "action": {
        "type": "String"
      },
      "satAmount": {
        "type": "String"
      },
      "amountString": {
        "type": "String"
      },
      "price": {
        "type": "String"
      },
      "premiumText": {
        "type": "String"
      }
    }
  },
  "createdOnDate": "Created on: {date}",
  "@createdOnDate": {
    "placeholders": {
      "date": {
        "type": "String"
      }
    }
  },
  "paymentMethodsAre": "The payment methods are: {methods}",
  "@paymentMethodsAre": {
    "placeholders": {
      "methods": {
        "type": "String"
      }
    }
  },
  "timeLeft": "Time Left: {time}",
  "@timeLeft": {
    "placeholders": {
      "time": {
        "type": "String"
      }
    }
  },
  "close": "CLOSE",
  "take": "TAKE",
  "enterAmount": "Enter Amount",
  "enterAmountBetween": "Enter an amount between {min} and {max}",
  "@enterAmountBetween": {
    "placeholders": {
      "min": {
        "type": "String"
      },
      "max": {
        "type": "String"
      }
    }
  },
  "pleaseEnterValidNumber": "Please enter a valid number.",
  "amountMustBeBetween": "Amount must be between {min} and {max}.",
  "@amountMustBeBetween": {
    "placeholders": {
      "min": {
        "type": "String"
      },
      "max": {
        "type": "String"
      }
    }
  },
  
  "pleaseEnterLightningInvoiceFor": "Please enter a Lightning Invoice for: ",
  "sats": " sats",
  "lightningInvoice": "Lightning Invoice",
  "enterInvoiceHere": "Enter invoice here",
  
  "cancelPendingButton": "CANCEL PENDING",
  "acceptCancelButton": "ACCEPT CANCEL",
  "completePurchaseButton": "COMPLETE PURCHASE",
  "rateButton": "RATE",
  "contactButton": "CONTACT",
  
  "rateCounterpart": "Rate Counterpart",
  "submitRating": "Submit Rating",
  
  "payLightningInvoice": "Pay Lightning Invoice",
  "payInvoiceToContinue": "Pay this invoice to continue the exchange",
  "failedToGenerateQR": "Failed to generate QR code",
  "invoiceCopiedToClipboard": "Invoice copied to clipboard",
  "copyButton": "Copy",
  "shareButton": "Share",
  "failedToShareInvoice": "Failed to share invoice. Please try copying instead.",
  "openWalletButton": "OPEN WALLET",
  "language": "Language",
  "systemDefault": "System Default",
  "english": "English",
  "spanish": "Spanish",
  "italian": "Italian",
<<<<<<< HEAD
  "chooseLanguageDescription": "Choose your preferred language or use system default",
  "doneButton": "DONE"
=======
  "loadingOrder": "Loading order...",
  "chooseLanguageDescription": "Choose your preferred language or use system default",
  "unsupportedLinkFormat": "Unsupported link format",
  "failedToOpenLink": "Failed to open link",
  "failedToLoadOrder": "Failed to load order",
  "failedToOpenOrder": "Failed to open order"
>>>>>>> 3bd8e00a
}<|MERGE_RESOLUTION|>--- conflicted
+++ resolved
@@ -392,15 +392,11 @@
   "english": "English",
   "spanish": "Spanish",
   "italian": "Italian",
-<<<<<<< HEAD
-  "chooseLanguageDescription": "Choose your preferred language or use system default",
-  "doneButton": "DONE"
-=======
   "loadingOrder": "Loading order...",
   "chooseLanguageDescription": "Choose your preferred language or use system default",
+  "doneButton": "DONE",
   "unsupportedLinkFormat": "Unsupported link format",
   "failedToOpenLink": "Failed to open link",
   "failedToLoadOrder": "Failed to load order",
   "failedToOpenOrder": "Failed to open order"
->>>>>>> 3bd8e00a
 }