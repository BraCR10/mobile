{
  "@@locale": "en",
  "newOrder": "Your offer has been published! Please wait until another user picks your order. It will be available for {expiration_hours} hours. You can cancel this order before another user picks it up by executing: cancel.",
  "canceled": "You have canceled the order ID: {id}.",
  "payInvoice": "Please pay this hold invoice of {amount} Sats for {fiat_code} {fiat_amount} to start the operation. If you do not pay it within {expiration_seconds} minutes, the trade will be canceled.",
  "@payInvoice": {
    "placeholders": {
      "amount": {
        "type": "String",
        "description": "The amount of satoshis"
      },
      "expiration_seconds": {
        "type": "int",
        "description": "The expiration time in minutes"
      },
      "fiat_amount": {
        "type": "String",
        "description": "The fiat amount"
      },
      "fiat_code": {
        "type": "String",
        "description": "The fiat currency code"
      }
    }
  },
  "addInvoice": "Please send me an invoice for {amount} satoshis equivalent to {fiat_code} {fiat_amount}. This is where I will send the funds upon trade completion. If you don't provide the invoice within {expiration_seconds} minutes, the trade will be canceled.",
  "@addInvoice": {
    "placeholders": {
      "amount": {
        "type": "String",
        "description": "The amount of satoshis"
      },
      "expiration_seconds": {
        "type": "int",
        "description": "The expiration time in minutes"
      },
      "fiat_amount": {
        "type": "String",
        "description": "The fiat amount"
      },
      "fiat_code": {
        "type": "String",
        "description": "The fiat currency code"
      }
    }
  },
  "waitingSellerToPay": "Please wait. I’ve sent a payment request to the seller to send the Sats for the order ID {id}. If the seller doesn’t complete the payment within {expiration_seconds} minutes, the trade will be canceled.",
  "@waitingSellerToPay": {
    "placeholders": {
      "expiration_seconds": {
        "type": "int",
        "description": "The expiration time in minutes"
      },
      "id": {
        "type": "String",
        "description": "The order ID"
      }
    }
  },
  "waitingBuyerInvoice": "Payment received! Your Sats are now 'held' in your wallet. I’ve requested the buyer to provide an invoice. If they don’t do so within {expiration_seconds} minutes, your Sats will return to your wallet, and the trade will be canceled.",
  "@waitingBuyerInvoice": {
    "placeholders": {
      "expiration_seconds": {
        "type": "int",
        "description": "The expiration time in minutes"
      }
    }
  },
  "buyerInvoiceAccepted": "The invoice has been successfully saved.",
  "holdInvoicePaymentAccepted": "Contact the seller {seller_name} to arrange how to send {fiat_code} {fiat_amount} using {payment_method}. Once you’ve sent the fiat money, notify me by pressing the Fiat Sent button.",
  "buyerTookOrder": "Contact the buyer {buyer_name} to inform them how to send {fiat_code} {fiat_amount} through {payment_method}. You’ll be notified when the buyer confirms the fiat payment. Afterward, verify if it has arrived. If the buyer does not respond, you can initiate a cancellation or a dispute. Remember, an administrator will NEVER contact you to resolve your order unless you open a dispute first.",
  "fiatSentOkBuyer": "I have informed {seller_name} that you sent the fiat money. If the seller confirms receipt, they will release the funds. If they refuse, you can open a dispute.",
  "fiatSentOkSeller": "{buyer_name} has informed me that the fiat money has already been sent to you. Once you’ve confirmed receipt, please release the satoshis. By doing so, they will be transferred to the buyer and the action cannot be undone. If you wish to proceed, press the Release button.",
  "released": "{seller_name} has released the Sats! Expect your invoice to be paid shortly. Ensure your wallet is online to receive via Lightning Network.",
  "purchaseCompleted": "Your purchase of Bitcoin has been completed successfully. I have paid your invoice; enjoy sound money!",
  "holdInvoicePaymentSettled": "Your Sats sale has been completed after confirming the payment from {buyer_name}.",
  "rate": "Please rate your counterparty",
  "rateReceived": "Rating successfully saved!",
  "cooperativeCancelInitiatedByYou": "You have initiated the cancellation of the order ID: {id}. Your counterparty must agree. If they do not respond, you can open a dispute. Note that no administrator will contact you regarding this cancellation unless you open a dispute first.",
  "cooperativeCancelInitiatedByPeer": "Your counterparty wants to cancel order ID: {id}. If you agree, please send me cancel-order-message. Note that no administrator will contact you regarding this cancellation unless you open a dispute first.",
  "cooperativeCancelAccepted": "Order {id} has been successfully canceled!",
  "disputeInitiatedByYou": "You have initiated a dispute for order Id: {id}. A solver will be assigned soon. Once assigned, I will share their npub with you, and only they will be able to assist you. Your dispute token is: {user_token}.",
  "disputeInitiatedByPeer": "Your counterparty has initiated a dispute for order Id: {id}. A solver will be assigned soon. Once assigned, I will share their npub with you, and only they will be able to assist you. Your dispute token is: {user_token}.",
  "adminTookDisputeAdmin": "Here are the details of the dispute order you have taken: {details}. You need to determine which user is correct and decide whether to cancel or complete the order. Please note that your decision will be final and cannot be reversed.",
  "adminTookDisputeUsers": "The solver {admin_npub} will handle your dispute. You can contact them directly, but if they reach out to you first, make sure to ask them for your dispute token.",
  "adminCanceledAdmin": "You have canceled the order ID: {id}.",
  "adminCanceledUsers": "Admin has canceled the order ID: {id}.",
  "adminSettledAdmin": "You have completed the order ID: {id}.",
  "adminSettledUsers": "Admin has completed the order ID: {id}.",
  "paymentFailed": "I couldn’t send the Sats. I will try {payment_attempts} more times in {payment_retries_interval} minutes. Please ensure your node or wallet is online.",
  "invoiceUpdated": "The invoice has been successfully updated!",
  "holdInvoicePaymentCanceled": "The invoice was canceled; your Sats are available in your wallet again.",
  "cantDo": "You are not allowed to {action} for this order!",
  "adminAddSolver": "You have successfully added the solver {npub}.",
  "invalidSignature": "The action cannot be completed because the signature is invalid.",
  "invalidTradeIndex": "The provided trade index is invalid. Please ensure your client is synchronized and try again.",
  "invalidAmount": "The provided amount is invalid. Please verify it and try again.",
  "invalidInvoice": "The provided Lightning invoice is invalid. Please check the invoice details and try again.",
  "invalidPaymentRequest": "The payment request is invalid or cannot be processed.",
  "invalidPeer": "You are not authorized to perform this action.",
  "invalidRating": "The rating value is invalid or out of range.",
  "invalidTextMessage": "The text message is invalid or contains prohibited content.",
  "invalidOrderKind": "The order kind is invalid.",
  "invalidOrderStatus": "The action cannot be completed due to the current order status.",
  "invalidPubkey": "The action cannot be completed because the public key is invalid.",
  "invalidParameters": "The action cannot be completed due to invalid parameters. Please review the provided values and try again.",
  "orderAlreadyCanceled": "The action cannot be completed because the order has already been canceled.",
  "cantCreateUser": "The action cannot be completed because the user could not be created.",
  "isNotYourOrder": "This order does not belong to you.",
  "notAllowedByStatus": "The action cannot be completed because order Id {id} status is {order_status}.",
  "outOfRangeFiatAmount": "The requested fiat amount is outside the acceptable range ({min_amount}–{max_amount}).",
  "outOfRangeSatsAmount": "The allowed Sats amount for this Mostro is between min {min_order_amount} and max {max_order_amount}. Please enter an amount within this range.",
  "isNotYourDispute": "This dispute is not assigned to you.",
  "disputeCreationError": "A dispute cannot be created for this order.",
  "notFound": "The requested dispute could not be found.",
  "invalidDisputeStatus": "The dispute status is invalid.",
  "invalidAction": "The requested action is invalid.",
  "pendingOrderExists": "A pending order already exists.",
  "login": "Login",
  "register": "Register",
  "pin": "PIN",
  "pleaseEnterPin": "Please enter your PIN",
  "pleaseEnterPrivateKey": "Please enter a private key",
  "invalidPrivateKeyFormat": "Invalid private key format",
  "privateKeyLabel": "Private Key (nsec or hex)",
  "pinMustBeAtLeast4Digits": "PIN must be at least 4 digits",
  "confirmPin": "Confirm PIN",
  "pinsDoNotMatch": "PINs do not match",
  "useBiometrics": "Use Biometrics",
  "generateNewKey": "Generate New Key",
  "welcomeHeading": "NO-KYC P2P Lightning\nexchange on top of\nnostr",
  "welcomeDescription": "Peer-to-peer Lightning Network platform over nostr",
  "registerButton": "REGISTER",
  "skipForNow": "Skip for now",
  "noOrdersAvailable": "No orders available",
  "tryChangingFilters": "Try changing filter settings or check back later",
  "buyBtc": "BUY BTC",
  "sellBtc": "SELL BTC",
  "filter": "FILTER",
  "offersCount": "{count} offers",
  "@offersCount": {
    "placeholders": {
      "count": {
        "type": "String"
      }
    }
  },
  "creatingNewOrder": "CREATING NEW ORDER",
  "enterSatsAmountBuy": "Enter the Sats amount you want to Buy",
  "enterSatsAmountSell": "Enter the Sats amount you want to Sell",
  "enterSatsAmount": "Enter sats amount",
  "pleaseEnterSatsAmount": "Please enter sats amount",
  "pleaseEnterNumbersOnly": "Please enter numbers only",
  "pleaseSelectCurrency": "Please select a currency",
  "pleaseSelectPaymentMethod": "Please select at least one payment method",
  "error": "Error",
  "ok": "OK",
  "cancel": "Cancel",
  "submit": "Submit",
  "settings": "Settings",
  "currency": "Currency",
  "setDefaultFiatCurrency": "Set your default fiat currency",
  "defaultFiatCurrency": "Default Fiat Currency",
  "relays": "Relays",
  "selectNostrRelays": "Select the Nostr relays you connect to",
  "addRelay": "Add Relay",
  "mostro": "Mostro",
  "enterMostroPublicKey": "Enter the public key of the Mostro you will use",
  "mostroPubkey": "Mostro Pubkey",
  "orderBook": "Order Book",
  "myTrades": "My Trades",
  "chat": "Chat",
  "navigateToLabel": "Navigate to {label}",
  "myActiveTrades": "My Active Trades",
  "errorLoadingTrades": "Error loading trades",
  "retry": "Retry",
  "noTradesAvailable": "No trades available for this type",
  "welcomeToMostroMobile": "Trade Bitcoin freely — no KYC",
  "discoverSecurePlatform": "Mostro is a peer-to-peer exchange that lets you trade Bitcoin for any currency and payment method — no KYC, and no need to give your data to anyone.\n\nIt's built on Nostr, which makes it censorship-resistant. No one can stop you from trading.",
  "easyOnboarding": "Privacy by default",
  "guidedWalkthroughSimple": "Mostro generates a new identity for every exchange, so your trades can't be linked.\n\nYou can also decide how private you want to be:\n\n• Reputation mode – Lets others see your successful trades and trust level.\n• Full privacy mode – No reputation is built, but your activity is completely anonymous.\n\nSwitch modes anytime from the Account screen, where you should also save your secret words — they're the only way to recover your account.",
  "tradeWithConfidence": "Security at every step",
  "seamlessPeerToPeer": "Mostro uses Hold Invoices: sats stay in the seller's wallet until the end of the trade. This protects both sides.\n\nThe app is also designed to be intuitive and easy for all kinds of users.",
  "encryptedChat": "Fully encrypted chat",
  "encryptedChatDescription": "Each trade has its own private chat, end-to-end encrypted. Only the two users involved can read it.\n\nIn case of a dispute, you can give the shared key to an admin to help resolve the issue.",
  "takeAnOffer": "Take an offer",
  "takeAnOfferDescription": "Browse the order book, choose an offer that works for you, and follow the trade flow step by step.\n\nYou'll be able to check the other user's profile, chat securely, and complete the trade with ease.",
  "cantFindWhatYouNeed": "Can't find what you need?",
  "createYourOwnOffer": "You can also create your own offer and wait for someone to take it.\n\nSet the amount and preferred payment method — Mostro handles the rest.",
  "skip": "Skip",
  "done": "Done",

  "@_comment_trade_detail_screen_new": "New Trade Detail Screen Strings",
  "orderDetailsTitle": "ORDER DETAILS",
  "buyOrderDetailsTitle": "BUY ORDER DETAILS",
  "sellOrderDetailsTitle": "SELL ORDER DETAILS",
  "someoneIsSellingTitle": "Someone is Selling Sats",
  "someoneIsBuyingTitle": "Someone is Buying Sats",
  "someoneIsSellingFixedTitle": "Someone is Selling {sats} Sats",
  "someoneIsBuyingFixedTitle": "Someone is Buying {sats} Sats",
  "youCreatedOfferMessage": "You created this offer. Below are the details of your offer. Wait for another user to take it. It will be published for 24 hours. You can cancel it at any time using the 'Cancel' button.",
  "youAreSellingTitle": "You are selling{sats} sats",
  "youAreBuyingTitle": "You are buying{sats} sats",
  "forAmount": "for {amount}",
  "timeLeftLabel": "Time Left: {time}",
  "@timeLeftLabel": {
    "placeholders": {
      "time": {
        "type": "String"
      }
    }
  },
  "cancelPendingButton": "CANCEL PENDING",
  "acceptCancelButton": "ACCEPT CANCEL",
  "disputeButton": "DISPUTE",
  "fiatSentButton": "FIAT SENT",
  "completePurchaseButton": "COMPLETE PURCHASE",
  "paymentMethodLabel": "Payment Method",
  "createdOnLabel": "Created On",
  "orderIdLabel": "Order ID",
  "creatorReputationLabel": "Creator's Reputation",
  "ratingTitleLabel": "Rating",
  "reviewsLabel": "Reviews",
  "daysLabel": "Days",
  "cancelTradeDialogTitle": "Cancel Trade",
  "cooperativeCancelDialogMessage": "If you confirm, you will start a cooperative cancellation with your counterparty.",
  "acceptCancelDialogMessage": "If you confirm, you will accept the cooperative cancellation initiated by your counterparty.",
  "orderIdCopiedMessage": "Order ID copied to clipboard",
  "typeToAdd": "Type to add...",
  "noneSelected": "None selected",
  "fiatCurrencies": "Fiat currencies",
  "paymentMethods": "Payment methods",
  "ratingLabel": "Rating: {rating}",
  "buyingBitcoin": "Buying Bitcoin",
  "sellingBitcoin": "Selling Bitcoin",
  "bankTransfer": "Bank Transfer",
  "createdByYou": "Created by you",
  "takenByYou": "Taken by you",
  "active": "Active",
  "pending": "Pending",
  "waitingPayment": "Waiting payment",
  "waitingInvoice": "Waiting invoice",
  "fiatSent": "Fiat-sent",
  "settled": "Settled",
  "completed": "Completed",
  "dispute": "Dispute",
  "expired": "Expired",
  "success": "Success",
  "orderIdCopied": "Order ID copied to clipboard",
  "noPaymentMethod": "No payment method",
  "youAreSellingText": "You are selling{sats} sats for {amount} {price} {premium}",
  "youAreBuyingText": "You are buying{sats} sats for {amount} {price} {premium}",
  "withPremium": " with a +{premium}% premium",
  "withDiscount": " with a {premium}% discount",
  "createdOn": "Created on",
  "paymentMethodsLabel": "Payment methods",
  "cancelTrade": "Cancel Trade",
  "areYouSureCancel": "Are you sure you want to cancel this trade?",
  "cooperativeCancelMessage": "If you confirm, you will start a cooperative cancellation with your counterparty.",
  "acceptCancelMessage": "If you confirm, you will accept the cooperative cancellation initiated by your counterparty.",
  "confirm": "Confirm",
  "yes": "Yes",
  "no": "No",
  "buy": "BUY",
  "sell": "SELL",
  "buying": "BUYING",
  "selling": "SELLING",
  "marketPrice": "Market Price",
  "forSats": "For {amount} sats",
  "@forSats": {
    "placeholders": {
      "amount": {
        "type": "String"
      }
    }
  },
  "hoursAgo": "{count} hours ago",
  "@hoursAgo": {
    "placeholders": {
      "count": {
        "type": "String"
      }
    }
  },
  "reviews": "reviews",
  "daysOld": "days old",
  "reviewsAndDaysOld": "{reviews} reviews • {days} days old",
  "@reviewsAndDaysOld": {
    "placeholders": {
      "reviews": {
        "type": "String"
      },
      "days": {
        "type": "String"
      }
    }
  },
  "account": "Account",
  "about": "About",
  "walkthrough": "Walkthrough",
  "version": "Version",
  "githubRepository": "GitHub Repository",
  "commitHash": "Commit Hash",
  "appInformation": "App Information",
  "mostroNode": "Mostro Node",
  "generalInfo": "General Info",
  "pubkey": "Pubkey",
  "mostroVersion": "Version",
  "expirationHours": "Expiration Hours",
  "expirationSeconds": "Expiration Seconds",
  "fee": "Fee",
  "proofOfWork": "Proof of Work",
  "holdInvoiceExpirationWindow": "Hold Invoice Expiration Window",
  "holdInvoiceCltvDelta": "Hold Invoice CLTV Delta",
  "invoiceExpirationWindow": "Invoice Expiration Window",
  
<<<<<<< HEAD
=======
  "@_comment_order_creation": "Order Creation Form Strings",
  "youWantToBuyBitcoin": "You want to buy Bitcoin",
  "youWantToSellBitcoin": "You want to sell Bitcoin",
  "lightningAddressOptional": "Lightning Address (optional)",
  "enterLightningAddress": "Enter lightning address",
>>>>>>> b0fc08b4
  "enterFiatAmountBuy": "Enter the fiat amount you want to pay (you can set a range)",
  "enterFiatAmountSell": "Enter the fiat amount you want to receive (you can set a range)",
  "enterAmountHint": "Enter amount (example: 100 or 100-500)",
  "pleaseEnterAmount": "Please enter an amount",
  "pleaseEnterValidAmount": "Please enter a valid amount (e.g., 100) or range (e.g., 100-500)",
  "rangeFirstLowerThanSecond": "In a range, the first number must be less than the second",
  "paymentMethodsForCurrency": "Payment methods for {currency}",
  "enterCustomPaymentMethod": "Enter custom payment method",
  "loadingPaymentMethods": "Loading payment methods...",
  "errorLoadingPaymentMethods": "Error loading payment methods: {error}",
  "selectPaymentMethods": "Select payment methods",
  "selectPaymentMethodsTitle": "Select Payment Methods",
  "premiumTitle": "Premium (%)",
  "premiumTooltip": "Adjust how much above or below the market price you want your offer. By default, it's set to 0%, with no premium or discount, so if you don't want to change the price, you can leave it as is.",
  
  "secretWords": "Secret Words",
  "toRestoreYourAccount": "To restore your account",
  "privacy": "Privacy",
  "controlPrivacySettings": "Control your privacy settings",
  "currentTradeIndex": "Current Trade Index",
  "yourTradeCounter": "Your trade counter",
  "incrementsWithEachTrade": "Increments with each trade",
  "generateNewUser": "Generate New User",
  "importMostroUser": "Import Mostro User",
  "keyImportedSuccessfully": "Key imported successfully",
  "importFailed": "Import failed: {error}",
  "noMnemonicFound": "No mnemonic found",
  "errorLoadingMnemonic": "Error: {error}",
  
  "noMessagesAvailable": "No messages available",
  "back": "BACK",
  "typeAMessage": "Type a message...",
  "youAreChattingWith": "You are chatting with {handle}",
  "yourHandle": "Your handle: {handle}",
  "yourSharedKey": "Your shared key:",
  
  "payInvoiceButton": "PAY INVOICE",
  "addInvoiceButton": "ADD INVOICE",
  "release": "RELEASE",
  "takeSell": "TAKE SELL",
  "takeBuy": "TAKE BUY",
  
  "noExchangeDataAvailable": "No exchange data available",
  "errorFetchingCurrencies": "Error fetching currencies",
  
  "selectFiatCurrencyPay": "Select the fiat currency you will pay with",
  "selectFiatCurrencyReceive": "Select the Fiat Currency you want to receive",
  "loadingCurrencies": "Loading currencies...",
  "errorLoadingCurrencies": "Error loading currencies",
  "usDollar": "US Dollar",
  "selectCurrency": "Select Currency",
  "searchCurrencies": "Search currencies...",
  "noCurrenciesFound": "No currencies found",
  
  "priceType": "Price type",
  "fixedPrice": "Fixed price",
  "market": "Market",
  "priceTypeTooltip": "• Select Market Price if you want to use the price that Bitcoin has when someone takes your offer.\\n• Select Fixed Price if you want to define the exact amount of Bitcoin you will exchange.",
  
  "@_comment_take_order_screen": "Take Order Screen Strings",
  "orderDetails": "ORDER DETAILS",
  "atMarketPrice": "at market price",
  "withPremiumPercent": "with a +{premium}% premium",
  "@withPremiumPercent": {
    "placeholders": {
      "premium": {
        "type": "String"
      }
    }
  },
  "withDiscountPercent": "with a {premium}% discount",
  "@withDiscountPercent": {
    "placeholders": {
      "premium": {
        "type": "String"
      }
    }
  },
  "someoneIsSellingBuying": "Someone is {action}{satAmount} sats for {amountString} {price} {premiumText}",
  "@someoneIsSellingBuying": {
    "placeholders": {
      "action": {
        "type": "String"
      },
      "satAmount": {
        "type": "String"
      },
      "amountString": {
        "type": "String"
      },
      "price": {
        "type": "String"
      },
      "premiumText": {
        "type": "String"
      }
    }
  },
  "createdOnDate": "Created on: {date}",
  "@createdOnDate": {
    "placeholders": {
      "date": {
        "type": "String"
      }
    }
  },
  "paymentMethodsAre": "The payment methods are: {methods}",
  "@paymentMethodsAre": {
    "placeholders": {
      "methods": {
        "type": "String"
      }
    }
  },
  "timeLeft": "Time Left: {time}",
  "@timeLeft": {
    "placeholders": {
      "time": {
        "type": "String"
      }
    }
  },
  "close": "CLOSE",
  "take": "TAKE",
  "enterAmount": "Enter Amount",
  "enterAmountBetween": "Enter an amount between {min} and {max}",
  "@enterAmountBetween": {
    "placeholders": {
      "min": {
        "type": "String"
      },
      "max": {
        "type": "String"
      }
    }
  },
  "pleaseEnterValidNumber": "Please enter a valid number.",
  "amountMustBeBetween": "Amount must be between {min} and {max}.",
  "@amountMustBeBetween": {
    "placeholders": {
      "min": {
        "type": "String"
      },
      "max": {
        "type": "String"
      }
    }
  },
  
<<<<<<< HEAD
  "pleaseEnterLightningInvoiceFor": "Please enter a Lightning Invoice for: ",
=======
  "@_comment_lightning_invoice": "Lightning Invoice Widget Strings",
  "pleaseEnterLightningInvoiceFor": "Please enter a Lightning Invoice for {sats} Sats equivalent to {fiat_code} {fiat_amount} to continue the exchange for order with ID {order_id}",
  "@pleaseEnterLightningInvoiceFor": {
    "placeholders": {
      "sats": {
        "type": "String",
        "description": "The amount of satoshis"
      },
      "fiat_code": {
        "type": "String",
        "description": "The fiat currency code"
      },      
      "fiat_amount": {
        "type": "String",
        "description": "The fiat amount"
      },
      "order_id": {
        "type": "String",
        "description": "The order ID"
      }
    }
  },
>>>>>>> b0fc08b4
  "sats": " sats",
  "lightningInvoice": "Lightning Invoice",
  "enterInvoiceHere": "Enter invoice here",
  
  "rateButton": "RATE",
  "contactButton": "CONTACT",
  
  "rateCounterpart": "Rate Counterpart",
  "submitRating": "Submit Rating",
  
  "payLightningInvoice": "Pay Lightning Invoice",
  "payInvoiceToContinue": "Pay this invoice for {sats} Sats equivalent to {fiat_code} {fiat_amount} to continue the exchange for order {order_id}",
  "@payInvoiceToContinue": {
    "placeholders": {
      "sats": {
        "type": "String",
        "description": "The amount of satoshis"
      },
      "fiat_code": {
        "type": "String",
        "description": "The fiat currency code"
      },
      "fiat_amount": {
        "type": "String",
        "description": "The fiat amount"
      },
      "order_id": {
        "type": "String",
        "description": "The order ID"
      }
    }
  },
  "failedToGenerateQR": "Failed to generate QR code",
  "invoiceCopiedToClipboard": "Invoice copied to clipboard",
<<<<<<< HEAD
  "copyButton": "Copy",
  "shareButton": "Share",
=======
  "copiedToClipboard": "Copied to clipboard",
  "copy": "Copy",
  "share": "Share",
>>>>>>> b0fc08b4
  "failedToShareInvoice": "Failed to share invoice. Please try copying instead.",
  "language": "Language",
  "systemDefault": "System Default",
  "english": "English",
  "spanish": "Spanish",
  "italian": "Italian",
  "loadingOrder": "Loading order...",
  "chooseLanguageDescription": "Choose your preferred language or use system default",
  "doneButton": "DONE",
  "unsupportedLinkFormat": "Unsupported link format",
  "failedToOpenLink": "Failed to open link",
  "failedToLoadOrder": "Failed to load order",
  "failedToOpenOrder": "Failed to open order",

  "@_comment_deep_link_errors": "Deep Link Error Messages",
  "deepLinkInvalidFormat": "Invalid mostro: URL format",
  "deepLinkParseError": "Failed to parse mostro: URL",
  "deepLinkInvalidOrderId": "Invalid order ID format",
  "deepLinkNoRelays": "No relays specified in URL",
  "deepLinkOrderNotFound": "Order not found or invalid",
  "deepLinkNavigationError": "Navigation Error: {error}",
  "@deepLinkNavigationError": {
    "placeholders": {
      "error": {
        "type": "String"
      }
    }
  },
  "deepLinkGoHome": "Go Home",

  "@_comment_about_screen_new": "About Screen New Strings",
  "documentation": "Documentation",
  "usersDocumentationEnglish": "Users Documentation (English)",
  "usersDocumentationSpanish": "Users Documentation (Spanish)",
  "technicalDocumentation": "Technical Documentation",
  "read": "Read",
  "technicalDetails": "Technical Details",
  "mostroDaemonVersion": "Mostro Version",
  "mostroCommitId": "Mostro Commit ID",
  "orderExpiration": "Order Expiration",
  "holdInvoiceExpiration": "Hold Invoice Expiration",
  "proofOfWork": "Proof of Work",
  "lightningNetwork": "Lightning Network",
  "lndDaemonVersion": "LND Version",
  "lndNodePublicKey": "LND Node Public Key",
  "lndCommitId": "LND Commit ID",
  "lndNodeAlias": "LND Node Alias",
  "supportedChains": "Supported Chains",
  "supportedNetworks": "Supported Networks",
  "lndNodeUri": "LND Node URI",
  "maxOrderAmount": "Maximum Order Amount",
  "minOrderAmount": "Minimum Order Amount",
  "orderLifespan": "Order Lifespan",
  "serviceFee": "Service Fee",
  "satoshis": "Satoshis",
  "hour": "hour",
  "sec": "sec",
  "blocks": "blocks",
  "seconds": "seconds",
  "mostroPublicKey": "Mostro's Public Key",
  "license": "License",
  
  "@_comment_mostro_node_field_explanations": "Mostro Node Field Explanations",
  "mostroPublicKeyExplanation": "The unique identifier for this Mostro node on the Nostr network. This is used to verify the authenticity of all communications with the node.",
  "mostroVersionExplanation": "The version of the Mostro software currently running on this node. This helps users understand which features are available.",
  "mostroCommitIdExplanation": "The specific Git commit hash of the Mostro software. This provides the exact version information for debugging and compatibility.",
  "maxOrderAmountExplanation": "The maximum amount of satoshis that can be traded in a single order on this Mostro node. Orders above this limit will be rejected.",
  "minOrderAmountExplanation": "The minimum amount of satoshis that can be traded in a single order on this Mostro node. Orders below this limit will be rejected.",
  "orderExpirationExplanation": "How long (in hours) an order remains active and visible in the order book before it automatically expires and is removed.",
  "holdInvoiceExpirationExplanation": "The time window (in seconds) for hold invoices to expire. Hold invoices are used to secure funds during the trade process.",
  "holdInvoiceCltvDeltaExplanation": "The number of blocks added to the current block height for hold invoice expiration. This provides time for the Lightning Network to process the payment.",
  "invoiceExpirationWindowExplanation": "The time window (in seconds) for regular Lightning invoices to expire. This ensures invoices don't remain valid indefinitely.",
  "serviceFeeExplanation": "The fee charged by this Mostro node for facilitating trades. This is typically a small percentage of the trade amount.",
  "proofOfWorkExplanation": "The difficulty level required for proof-of-work in Nostr events. This helps prevent spam and ensures quality of service.",
  "lndDaemonVersionExplanation": "The version of the Lightning Network Daemon (LND) software that this Mostro node uses to process Bitcoin Lightning payments.",
  "lndNodePublicKeyExplanation": "The public key of the Lightning Network node that handles payments for this Mostro instance. This is used for Lightning Network routing.",
  "lndCommitIdExplanation": "The specific Git commit hash of the LND software. This provides exact version information for the Lightning Network implementation.",
  "lndNodeAliasExplanation": "The human-readable name or alias of the Lightning Network node. This makes it easier to identify the node in the Lightning Network.",
  "supportedChainsExplanation": "The blockchain networks supported by this Mostro node (typically Bitcoin mainnet, testnet, or regtest).",
  "supportedNetworksExplanation": "The specific network environments that this Mostro node operates on (mainnet for real Bitcoin, testnet for testing).",
  "lndNodeUriExplanation": "The complete network address of the Lightning Network node, including public key and connection information for direct peer connections.",
  
  "@_comment_license_text": "MIT License Text",
  "mitLicenseText": "MIT License\\n\\nCopyright (c) 2025 Mostro team\\n\\nPermission is hereby granted, free of charge, to any person obtaining a copy of this software and associated documentation files (the \\\"Software\\\"), to deal in the Software without restriction, including without limitation the rights to use, copy, modify, merge, publish, distribute, sublicense, and/or sell copies of the Software, and to permit persons to whom the Software is furnished to do so, subject to the following conditions:\\n\\nThe above copyright notice and this permission notice shall be included in all copies or substantial portions of the Software.\\n\\nTHE SOFTWARE IS PROVIDED \\\"AS IS\\\", WITHOUT WARRANTY OF ANY KIND, EXPRESS OR IMPLIED, INCLUDING BUT NOT LIMITED TO THE WARRANTIES OF MERCHANTABILITY, FITNESS FOR A PARTICULAR PURPOSE AND NONINFRINGEMENT. IN NO EVENT SHALL THE AUTHORS OR COPYRIGHT HOLDERS BE LIABLE FOR ANY CLAIM, DAMAGES OR OTHER LIABILITY, WHETHER IN AN ACTION OF CONTRACT, TORT OR OTHERWISE, ARISING FROM, OUT OF OR IN CONNECTION WITH THE SOFTWARE OR THE USE OR OTHER DEALINGS IN THE SOFTWARE.",
  
  "@_comment_url_launch_errors": "URL Launch Error Messages",
  "cannotOpenLink": "Cannot open link - no app available",
  
  "@_comment_settings_info_dialogs": "Settings Info Dialog Text",
  "languageInfoText": "Choose your preferred language for the application interface.",
  "currencyInfoText": "Choose the default currency for your orders.",
  "relaysInfoText": "• Relays are servers that help distribute your messages across the Nostr network\n\n• Adding more relays can improve connectivity and redundancy\n\n• Relays don't sync with each other, so only those you're connected to will receive your messages.",
  "mostroInfoText": "• The Mostro you select will be the one where you post your offers.\n\n• In case of a dispute, a human assigned to that Mostro will be the one to resolve it.",
  
  "@_comment_account_info_dialogs": "Account Screen Info Dialog Text",
  "secretWordsInfoText": "• These are your secret words, the only way to recover your account if you lose access to this app or want to use your identity in another app.\n\n• Write them down carefully and store them in a secure, private location. Never share them with anyone.\n\n• If you lose these words, you'll permanently lose access to your account.",
  "privacyInfoText": "• Reputation Mode protects your privacy from third parties while allowing you to build a reputation with each completed trade.\n\n• Full privacy mode provides maximum anonymity but limits reputation building features.",
  "currentTradeIndexInfoText": "With each new trade, a unique Trade Key is generated to ensure your transactions remain private. The trade index indicates how many keys you've used. If you're in 'Reputation Mode,' you allow Mostro to link all your Trade Keys to calculate and maintain your reputation.",
  "generateNewUserDialogTitle": "Generate a new user?",
  "generateNewUserDialogContent": "If you continue, a new set of 12 words will be generated as your new user. This new user will have no reputation, and you will have to start from scratch.",
  "continueButton": "Continue",
  "show": "Show",
  "hide": "Hide",
  "reputationMode": "Reputation mode",
  "fullPrivacyMode": "Full privacy mode",
  "maximumAnonymity": "Maximum anonymity",
  "standardPrivacyWithReputation": "Standard privacy with reputation",
  
  "@_comment_relay_dialogs": "Relay Dialog Text",
  "editRelay": "Edit Relay",
  "relayUrl": "Relay URL",
  "add": "Add",
  "save": "Save"
}<|MERGE_RESOLUTION|>--- conflicted
+++ resolved
@@ -314,14 +314,11 @@
   "holdInvoiceCltvDelta": "Hold Invoice CLTV Delta",
   "invoiceExpirationWindow": "Invoice Expiration Window",
   
-<<<<<<< HEAD
-=======
   "@_comment_order_creation": "Order Creation Form Strings",
   "youWantToBuyBitcoin": "You want to buy Bitcoin",
   "youWantToSellBitcoin": "You want to sell Bitcoin",
   "lightningAddressOptional": "Lightning Address (optional)",
   "enterLightningAddress": "Enter lightning address",
->>>>>>> b0fc08b4
   "enterFiatAmountBuy": "Enter the fiat amount you want to pay (you can set a range)",
   "enterFiatAmountSell": "Enter the fiat amount you want to receive (you can set a range)",
   "enterAmountHint": "Enter amount (example: 100 or 100-500)",
@@ -471,9 +468,6 @@
     }
   },
   
-<<<<<<< HEAD
-  "pleaseEnterLightningInvoiceFor": "Please enter a Lightning Invoice for: ",
-=======
   "@_comment_lightning_invoice": "Lightning Invoice Widget Strings",
   "pleaseEnterLightningInvoiceFor": "Please enter a Lightning Invoice for {sats} Sats equivalent to {fiat_code} {fiat_amount} to continue the exchange for order with ID {order_id}",
   "@pleaseEnterLightningInvoiceFor": {
@@ -496,7 +490,6 @@
       }
     }
   },
->>>>>>> b0fc08b4
   "sats": " sats",
   "lightningInvoice": "Lightning Invoice",
   "enterInvoiceHere": "Enter invoice here",
@@ -531,14 +524,9 @@
   },
   "failedToGenerateQR": "Failed to generate QR code",
   "invoiceCopiedToClipboard": "Invoice copied to clipboard",
-<<<<<<< HEAD
-  "copyButton": "Copy",
-  "shareButton": "Share",
-=======
   "copiedToClipboard": "Copied to clipboard",
   "copy": "Copy",
   "share": "Share",
->>>>>>> b0fc08b4
   "failedToShareInvoice": "Failed to share invoice. Please try copying instead.",
   "language": "Language",
   "systemDefault": "System Default",
