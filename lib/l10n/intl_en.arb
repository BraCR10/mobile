--- conflicted
+++ resolved
@@ -317,12 +317,9 @@
   "market": "Market",
   "priceTypeTooltip": "• Select Market Price if you want to use the price that Bitcoin has when someone takes your offer.\\n• Select Fixed Price if you want to define the exact amount of Bitcoin you will exchange.",
   
-<<<<<<< HEAD
-=======
   "@_comment_take_order_screen": "Take Order Screen Strings",
   "orderDetails": "ORDER DETAILS",
   "atMarketPrice": "at market price",
->>>>>>> 72cca9e1
   "withPremiumPercent": "with a +{premium}% premium",
   "@withPremiumPercent": {
     "placeholders": {
@@ -431,10 +428,7 @@
   "copyButton": "Copy",
   "shareButton": "Share",
   "failedToShareInvoice": "Failed to share invoice. Please try copying instead.",
-<<<<<<< HEAD
   "openWalletButton": "OPEN WALLET",
-=======
->>>>>>> 72cca9e1
   "language": "Language",
   "systemDefault": "System Default",
   "english": "English",
