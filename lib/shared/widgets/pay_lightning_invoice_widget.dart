import 'package:flutter/material.dart';
import 'package:flutter/services.dart';
import 'package:go_router/go_router.dart';
import 'package:logger/logger.dart';
import 'package:mostro_mobile/core/app_theme.dart';
import 'package:qr_flutter/qr_flutter.dart';
import 'package:share_plus/share_plus.dart';
import 'package:url_launcher/url_launcher.dart';
import 'package:mostro_mobile/generated/l10n.dart';

class PayLightningInvoiceWidget extends StatefulWidget {
  final VoidCallback onSubmit;
  final VoidCallback onCancel;
  final Logger logger = Logger();
  final String lnInvoice;

  PayLightningInvoiceWidget({
    super.key,
    required this.onSubmit,
    required this.onCancel,
    required this.lnInvoice,
  });

  @override
  State<PayLightningInvoiceWidget> createState() =>
      _PayLightningInvoiceWidgetState();
}

class _PayLightningInvoiceWidgetState extends State<PayLightningInvoiceWidget> {
  @override
  Widget build(BuildContext context) {
    return Column(
      crossAxisAlignment: CrossAxisAlignment.center,
      children: [
        Text(
          S.of(context)!.payInvoiceToContinue,
          style: const TextStyle(color: AppTheme.cream1, fontSize: 18),
          textAlign: TextAlign.center,
        ),
        const SizedBox(height: 20),
        Container(
          padding: const EdgeInsets.all(8.0),
          color: AppTheme.cream1,
          child: QrImageView(
            data: widget.lnInvoice,
            version: QrVersions.auto,
            size: 250.0,
            backgroundColor: AppTheme.cream1,
            errorStateBuilder: (cxt, err) {
              return Center(
                child: Text(
                  S.of(context)!.failedToGenerateQR,
                  textAlign: TextAlign.center,
                ),
              );
            },
          ),
        ),
        const SizedBox(height: 20),
        Row(
          mainAxisAlignment: MainAxisAlignment.spaceEvenly,
          children: [
            ElevatedButton.icon(
              onPressed: () {
                Clipboard.setData(ClipboardData(text: widget.lnInvoice));
                widget.logger
                    .i('Copied LN Invoice to clipboard: ${widget.lnInvoice}');
                ScaffoldMessenger.of(context).showSnackBar(
                  SnackBar(
                    content: Text(S.of(context)!.invoiceCopiedToClipboard),
                    duration: Duration(seconds: 2),
                  ),
                );
              },
              icon: const Icon(Icons.copy),
              label: Text(S.of(context)!.copyButton),
              style: ElevatedButton.styleFrom(
                backgroundColor: AppTheme.mostroGreen,
                shape: RoundedRectangleBorder(
                  borderRadius: BorderRadius.circular(20),
                ),
              ),
            ),
            ElevatedButton.icon(
              onPressed: () async {
                try {
                  // Try to launch Lightning URL directly first
                  final uri = Uri.parse('lightning:${widget.lnInvoice}');
                  if (await canLaunchUrl(uri)) {
                    await launchUrl(uri);
                    widget.logger.i(
                        'Launched Lightning wallet with invoice: ${widget.lnInvoice}');
                  } else {
                    // Fallback to generic share if no Lightning apps available
                    // lightning: URL scheme is not necessary then
                    await Share.share(widget.lnInvoice);
                    widget.logger.i(
                        'Shared LN Invoice via share sheet: ${widget.lnInvoice}');
                  }
                } catch (e) {
                  widget.logger.e('Failed to share LN Invoice: $e');
                  if (mounted) {
                    // ignore: use_build_context_synchronously
                    ScaffoldMessenger.of(context).showSnackBar(
                      SnackBar(
                        // ignore: use_build_context_synchronously
                        content: Text(S.of(context)!.failedToShareInvoice),
                        duration: Duration(seconds: 3),
                      ),
                    );
                  }
                }
              },
              icon: const Icon(Icons.share),
              label: Text(S.of(context)!.shareButton),
              style: ElevatedButton.styleFrom(
                backgroundColor: AppTheme.mostroGreen,
                shape: RoundedRectangleBorder(
                  borderRadius: BorderRadius.circular(20),
                ),
              ),
            ),
          ],
        ),
        const SizedBox(height: 20),
<<<<<<< HEAD
        // Open Wallet Button
        ElevatedButton(
          style: ElevatedButton.styleFrom(
            backgroundColor: AppTheme.mostroGreen,
            shape: RoundedRectangleBorder(
              borderRadius: BorderRadius.circular(20),
            ),
          ),
          onPressed: widget.onSubmit,
          child: Text(S.of(context)!.openWalletButton),
        ),
=======
>>>>>>> 72cca9e1
        const SizedBox(height: 20),
        Row(
          mainAxisAlignment: MainAxisAlignment.center,
          children: [
            ElevatedButton(
              onPressed: widget.onCancel,
              style: ElevatedButton.styleFrom(
                backgroundColor: Colors.red,
                shape: RoundedRectangleBorder(
                  borderRadius: BorderRadius.circular(20),
                ),
              ),
              child: Text(S.of(context)!.cancel),
            ),
            const SizedBox(width: 8),
            ElevatedButton(
              onPressed: () {
                context.go('/');
              },
              style: ElevatedButton.styleFrom(
                backgroundColor: AppTheme.mostroGreen,
                shape: RoundedRectangleBorder(
                  borderRadius: BorderRadius.circular(20),
                ),
              ),
              child: Text(S.of(context)!.done),
            ),
          ],
        ),
      ],
    );
  }
}<|MERGE_RESOLUTION|>--- conflicted
+++ resolved
@@ -123,7 +123,6 @@
           ],
         ),
         const SizedBox(height: 20),
-<<<<<<< HEAD
         // Open Wallet Button
         ElevatedButton(
           style: ElevatedButton.styleFrom(
@@ -135,8 +134,6 @@
           onPressed: widget.onSubmit,
           child: Text(S.of(context)!.openWalletButton),
         ),
-=======
->>>>>>> 72cca9e1
         const SizedBox(height: 20),
         Row(
           mainAxisAlignment: MainAxisAlignment.center,
