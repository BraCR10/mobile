import 'dart:async';
import 'package:flutter/material.dart';
import 'package:flutter_riverpod/flutter_riverpod.dart';
import 'package:mostro_mobile/data/models/enums/action.dart' as actions;
import 'package:mostro_mobile/features/order/providers/order_notifier_provider.dart';
import 'package:mostro_mobile/shared/providers/mostro_storage_provider.dart';
import 'package:mostro_mobile/core/app_theme.dart';
import 'package:mostro_mobile/shared/providers/session_notifier_provider.dart';

enum ButtonStyleType { raised, outlined, text }

<<<<<<< HEAD
=======
/// Controller for managing MostroReactiveButton state externally
class MostroReactiveButtonController {
  _MostroReactiveButtonState? _state;
  
  void _attach(_MostroReactiveButtonState state) {
    _state = state;
  }
  
  void _detach() {
    _state = null;
  }
  
  void resetLoading() {
    _state?.resetLoading();
  }
}

/// A button specially designed for reactive operations that shows loading state
/// and handles the unique event-based nature of the mostro protocol.
>>>>>>> 72cca9e1
class MostroReactiveButton extends ConsumerStatefulWidget {
  final String label;
  final ButtonStyleType buttonStyle;
  final VoidCallback onPressed;
  final String orderId;
  final actions.Action action;
  final Duration timeout;

  final bool showSuccessIndicator;

  final Color? backgroundColor;
  final MostroReactiveButtonController? controller;

  const MostroReactiveButton({
    super.key,
    required this.label,
    required this.buttonStyle,
    required this.onPressed,
    required this.orderId,
    required this.action,
    this.timeout = const Duration(seconds: 5),
    this.showSuccessIndicator = false,
    this.backgroundColor,
    this.controller,
  });

  @override
  ConsumerState<MostroReactiveButton> createState() =>
      _MostroReactiveButtonState();
}

class _MostroReactiveButtonState extends ConsumerState<MostroReactiveButton> {
  bool _loading = false;
  bool _showSuccess = false;
  Timer? _timeoutTimer;
  actions.Action? _lastSeenAction;

  @override
  void initState() {
    super.initState();
    widget.controller?._attach(this);
  }

  @override
  void dispose() {
    widget.controller?._detach();
    _timeoutTimer?.cancel();
    super.dispose();
  }

  void resetLoading() {
    setState(() {
      _loading = false;
      _showSuccess = false;
    });
    _timeoutTimer?.cancel();
  }

  void _startOperation() {
    setState(() {
      _loading = true;
      _showSuccess = false;
    });
    widget.onPressed();
    _timeoutTimer?.cancel();
    _timeoutTimer = Timer(widget.timeout, _handleTimeout);
  }

  void _handleTimeout() {
    if (_loading) {
      setState(() {
        _loading = false;
        _showSuccess = false;
      });
    }
  }

  @override
  Widget build(BuildContext context) {
    final orderState = ref.watch(orderNotifierProvider(widget.orderId));
    final session = ref.watch(sessionProvider(widget.orderId));

    if (session != null) {
      final nextStates = orderState.getActions(session.role!);
      if (!nextStates.contains(widget.action)) {
        return const SizedBox.shrink();
      }
    }

    ref.listen(
      mostroMessageStreamProvider(widget.orderId),
      (_, next) {
        next.whenData(
          (msg) {
            if (msg == null || msg.action == _lastSeenAction) return;
            _lastSeenAction = msg.action;
            if (!_loading) return;
            if (msg.action == actions.Action.cantDo ||
                msg.action == widget.action) {
              setState(() {
                _loading = false;
                _showSuccess =
                    widget.showSuccessIndicator && msg.action == widget.action;
              });
            }
          },
        );
      },
    );

    Widget childWidget;
    if (_loading) {
      childWidget = const SizedBox(
        width: 24,
        height: 24,
        child: CircularProgressIndicator(strokeWidth: 2),
      );
    } else if (_showSuccess) {
      childWidget = const Icon(Icons.check_circle, color: Colors.green);
    } else {
      childWidget = Text(widget.label);
    }

    Widget button;
    switch (widget.buttonStyle) {
      case ButtonStyleType.raised:
        button = ElevatedButton(
          onPressed: _loading ? null : _startOperation,
          style: widget.backgroundColor != null
              ? AppTheme.theme.elevatedButtonTheme.style?.copyWith(
                  backgroundColor: WidgetStateProperty.resolveWith(
                    (_) => widget.backgroundColor!,
                  ),
                )
              : AppTheme.theme.elevatedButtonTheme.style,
          child: childWidget,
        );
        break;
      case ButtonStyleType.outlined:
        button = OutlinedButton(
          onPressed: _loading ? null : _startOperation,
          style: widget.backgroundColor != null
              ? AppTheme.theme.outlinedButtonTheme.style?.copyWith(
                  backgroundColor: WidgetStateProperty.resolveWith(
                    (_) => widget.backgroundColor!,
                  ),
                )
              : AppTheme.theme.outlinedButtonTheme.style,
          child: childWidget,
        );
        break;
      case ButtonStyleType.text:
        button = TextButton(
          onPressed: _loading ? null : _startOperation,
          style: widget.backgroundColor != null
              ? AppTheme.theme.textButtonTheme.style?.copyWith(
                  backgroundColor: WidgetStateProperty.resolveWith(
                    (_) => widget.backgroundColor!,
                  ),
                )
              : AppTheme.theme.textButtonTheme.style,
          child: childWidget,
        );
        break;
    }

    return button;
  }
}<|MERGE_RESOLUTION|>--- conflicted
+++ resolved
@@ -9,8 +9,6 @@
 
 enum ButtonStyleType { raised, outlined, text }
 
-<<<<<<< HEAD
-=======
 /// Controller for managing MostroReactiveButton state externally
 class MostroReactiveButtonController {
   _MostroReactiveButtonState? _state;
@@ -28,9 +26,6 @@
   }
 }
 
-/// A button specially designed for reactive operations that shows loading state
-/// and handles the unique event-based nature of the mostro protocol.
->>>>>>> 72cca9e1
 class MostroReactiveButton extends ConsumerStatefulWidget {
   final String label;
   final ButtonStyleType buttonStyle;
@@ -66,7 +61,7 @@
   bool _loading = false;
   bool _showSuccess = false;
   Timer? _timeoutTimer;
-  actions.Action? _lastSeenAction;
+  dynamic _lastSeenAction;
 
   @override
   void initState() {
