--- conflicted
+++ resolved
@@ -3,11 +3,10 @@
 import 'package:flutter_riverpod/flutter_riverpod.dart';
 import 'package:mostro_mobile/core/app_theme.dart';
 import 'package:mostro_mobile/shared/widgets/custom_card.dart';
-<<<<<<< HEAD
-=======
+
 import 'package:mostro_mobile/shared/providers/exchange_service_provider.dart';
 import 'package:mostro_mobile/shared/utils/currency_utils.dart';
->>>>>>> c97354ed
+
 import 'package:mostro_mobile/generated/l10n.dart';
 
 /// Card that displays the order amount information (selling/buying sats for amount)
@@ -28,15 +27,13 @@
   });
 
   @override
-<<<<<<< HEAD
-  Widget build(BuildContext context) {
-=======
+
   Widget build(BuildContext context, WidgetRef ref) {
     final currencyData = ref.watch(currencyCodesProvider).asData?.value;
     final currencyFlag =
         CurrencyUtils.getFlagFromCurrencyData(currency, currencyData);
     final amountString = '$amount $currency $currencyFlag';
->>>>>>> c97354ed
+
 
     return CustomCard(
       padding: const EdgeInsets.all(16),
@@ -54,22 +51,7 @@
           const SizedBox(height: 8),
           Row(
             children: [
-<<<<<<< HEAD
-              Text(
-                S.of(context)!.forAmount(amount, currency),
-                style: const TextStyle(
-                  color: Colors.white70,
-                  fontSize: 16,
-                ),
-              ),
-              if (priceText != null && priceText!.isNotEmpty) ...[  
-                const SizedBox(width: 8),
-                Text(
-                  priceText!,
-                  style: const TextStyle(
-                    color: Colors.white60,
-                    fontSize: 14,
-=======
+
               Flexible(
                 child: RichText(
                   text: TextSpan(
@@ -88,7 +70,7 @@
                           ),
                         ),
                     ],
->>>>>>> c97354ed
+
                   ),
                   softWrap: true,
                   maxLines: 2,
