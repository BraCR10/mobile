--- conflicted
+++ resolved
@@ -448,11 +448,9 @@
         }
         return isUserCreator
           ? DisputeDescriptionKey.initiatedByUser
-<<<<<<< HEAD
+
           : DisputeDescriptionKey.initiatedPendingAdmin;
-=======
-          : DisputeDescriptionKey.initiatedByPeer;
->>>>>>> 0ee0717a
+
       case 'in-progress':
         return DisputeDescriptionKey.inProgress;
       case 'resolved':
@@ -472,15 +470,11 @@
       case DisputeDescriptionKey.initiatedByUser:
         return l10n.disputeDescriptionInitiatedByUser;
       case DisputeDescriptionKey.initiatedByPeer:
-<<<<<<< HEAD
+
         return l10n.disputeDescriptionInitiatedByPeer;
       case DisputeDescriptionKey.initiatedPendingAdmin:
         return l10n.disputeDescriptionInitiatedPendingAdmin;
-=======
-        return 'A dispute was opened against you';
-      case DisputeDescriptionKey.initiatedPendingAdmin:
-        return 'Waiting for admin assignment';
->>>>>>> 0ee0717a
+
       case DisputeDescriptionKey.inProgress:
         return l10n.disputeDescriptionInProgress;
       case DisputeDescriptionKey.resolved:
