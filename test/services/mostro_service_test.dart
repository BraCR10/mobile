--- conflicted
+++ resolved
@@ -28,12 +28,6 @@
     relays: ['wss://relay.damus.io'],
     fullPrivacyMode: false,
     mostroPublicKey:
-<<<<<<< HEAD
-        '9d9d0455a96871f2dc4289b8312429db2e925f167b37c77bf7b28014be235980',
-    defaultFiatCode: 'USD',
-  ));
-  provideDummy<MostroStorage>(MockMostroStorage());
-=======
         '6d5c471d0e88c8c688c85dd8a3d84e3c7c5e8a3b6d7a6b2c9e8c5d9a7b3e6c8a',
     defaultFiatCode: 'USD',
   ));
@@ -42,7 +36,6 @@
   provideDummy<MostroStorage>(MockMostroStorage());
 
   // Add dummy for NostrService
->>>>>>> 3bd8e00a
   provideDummy<NostrService>(MockNostrService());
   
   // Create dummy values for Mockito
@@ -82,7 +75,6 @@
   setUp(() {
     // Initialize all mocks first
     mockRef = MockRef();
-<<<<<<< HEAD
     mockKeyManager = MockKeyManager();
     mockSessionStorage = MockSessionStorage();
     mockNostrService = MockNostrService();
@@ -125,30 +117,6 @@
   tearDown(() {
     mostroService.dispose();
     mockSubscriptionManager.dispose();
-=======
-
-    // Generate a valid test key pair for mostro public key
-    final testKeyPair = NostrUtils.generateKeyPair();
-
-    // Create test settings
-    final testSettings = Settings(
-      relays: ['wss://relay.damus.io'],
-      fullPrivacyMode: false,
-      mostroPublicKey: testKeyPair.public,
-      defaultFiatCode: 'USD',
-    );
-
-    // Stub specific provider reads
-    when(mockRef.read(settingsProvider)).thenReturn(testSettings);
-    when(mockRef.read(mostroStorageProvider)).thenReturn(MockMostroStorage());
-    when(mockRef.read(nostrServiceProvider)).thenReturn(mockNostrService);
-
-    // Stub SessionNotifier methods
-    when(mockSessionNotifier.sessions).thenReturn(<Session>[]);
-
-    mostroService = MostroService(mockSessionNotifier, mockRef);
-    keyDerivator = KeyDerivator("m/44'/1237'/38383'/0");
->>>>>>> 3bd8e00a
   });
 
   // Helper function to verify signatures as server would
