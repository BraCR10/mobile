import 'dart:convert';
import 'package:convert/convert.dart';
import 'package:dart_nostr/dart_nostr.dart';
import 'package:flutter_riverpod/flutter_riverpod.dart';
import 'package:flutter_test/flutter_test.dart';
import 'dart:async';
import 'package:mockito/annotations.dart';
import 'package:mockito/mockito.dart';
import 'package:mostro_mobile/features/subscriptions/subscription.dart';
import 'package:mostro_mobile/features/subscriptions/subscription_type.dart';
import 'package:mostro_mobile/shared/notifiers/session_notifier.dart';
import 'package:mostro_mobile/core/config.dart';
// Removed unused import
import 'package:mostro_mobile/data/models/session.dart';
import 'package:mostro_mobile/features/key_manager/key_derivator.dart';
import 'package:mostro_mobile/features/settings/settings.dart';
import 'package:mostro_mobile/services/mostro_service.dart';
import 'package:mostro_mobile/services/nostr_service.dart';
import 'package:mostro_mobile/features/subscriptions/subscription_manager.dart';
import 'package:mostro_mobile/shared/providers/nostr_service_provider.dart';
import 'package:mostro_mobile/shared/providers/session_notifier_provider.dart';
import 'package:mostro_mobile/features/subscriptions/subscription_manager_provider.dart';
import 'package:mostro_mobile/shared/utils/nostr_utils.dart';
<<<<<<< HEAD
import 'package:mostro_mobile/features/settings/settings.dart';
import 'package:mostro_mobile/features/settings/settings_provider.dart';
=======
import 'package:mostro_mobile/data/repositories/mostro_storage.dart';
import 'package:mostro_mobile/features/settings/settings_provider.dart';
import 'package:mostro_mobile/shared/providers/mostro_storage_provider.dart';
import 'package:mostro_mobile/shared/providers/nostr_service_provider.dart';
>>>>>>> b8a0e5e1

import 'mostro_service_test.mocks.dart';
import 'mostro_service_helper_functions.dart';
import '../mocks.mocks.dart';

// Create a mock SubscriptionManager class for testing
class MockSubscriptionManager implements SubscriptionManager {
  MockSubscriptionManager({required this.ref});
  
  @override
  final Ref ref;
  
  final Map<SubscriptionType, Map<String, Subscription>> _subscriptions = {
    SubscriptionType.chat: {},
    SubscriptionType.orders: {},
    SubscriptionType.trades: {},
  };
  
  NostrFilter? _lastFilter;
  NostrFilter? get lastFilter => _lastFilter;
  String? _lastSubscriptionId;
  
  // Implement the stream getters required by SubscriptionManager
  @override
  Stream<NostrEvent> get chat => _controller.stream;
  
  @override
  Stream<NostrEvent> get orders => _controller.stream;
  
  @override
  Stream<NostrEvent> get trades => _controller.stream;
  
  @override
  Stream<NostrEvent> subscribe({
    required SubscriptionType type,
    required NostrFilter filter,
    String? id,
  }) {
    // Store the filter for verification
    _lastFilter = filter;
    _lastSubscriptionId = id ?? type.toString();
    
    // Create a subscription
    final subscription = Subscription(
      request: NostrRequest(filters: [filter]),
      streamSubscription: _controller.stream.listen((_) {}),
    );
    
    _subscriptions[type]![_lastSubscriptionId!] = subscription;
    
    // Return a new stream to avoid multiple subscriptions to the same controller
    return _controller.stream;
  }
  
  @override
  Stream<NostrEvent> subscribeSession({
    required SubscriptionType type,
    required Session session,
    required NostrFilter Function(Session session) createFilter,
  }) {
    final filter = createFilter(session);
    final sessionId = session.orderId ?? session.tradeKey.public;
    return subscribe(
      type: type,
      filter: filter,
      id: '${type.toString()}_$sessionId',
    );
  }
  
  @override
  void unsubscribeById(SubscriptionType type, String id) {
    _subscriptions[type]?.remove(id);
  }
  
  @override
  void unsubscribeByType(SubscriptionType type) {
    _subscriptions[type]?.clear();
  }
  
  @override
  void unsubscribeAll() {
    for (final type in SubscriptionType.values) {
      unsubscribeByType(type);
    }
  }
  
  @override
  List<NostrFilter> getActiveFilters(SubscriptionType type) {
    final filters = <NostrFilter>[];
    final subscriptions = _subscriptions[type] ?? {};
    
    for (final subscription in subscriptions.values) {
      if (subscription.request.filters.isNotEmpty) {
        filters.add(subscription.request.filters.first);
      }
    }
    
    return filters;
  }
  
  @override
  void unsubscribeSession(SubscriptionType type, Session session) {
    final sessionId = session.orderId ?? session.tradeKey.public;
    unsubscribeById(type, '${type.toString()}_$sessionId');
  }
  
  @override
  bool hasActiveSubscription(SubscriptionType type, {String? id}) {
    if (id != null) {
      return _subscriptions[type]?.containsKey(id) ?? false;
    }
    return (_subscriptions[type]?.isNotEmpty ?? false);
  }
  
  @override
  void dispose() {
    _controller.close();
  }
  
  // Helper to create a mock filter for verification
  static NostrFilter createMockFilter() {
    return NostrFilter(
      kinds: [1059],
      limit: 1,
    );
  }
  
  // Helper to add events to the stream
  void addEvent(NostrEvent event) {
    if (!_controller.isClosed) {
      _controller.add(event);
    }
  }
  
  final StreamController<NostrEvent> _controller = StreamController<NostrEvent>.broadcast();
}

@GenerateMocks([
  NostrService, 
  SessionNotifier, 
  Ref,
  StateNotifierProviderRef,
])
void main() {
<<<<<<< HEAD
  late MockRef mockRef;
  late MockSessionNotifier mockSessionNotifier;
  late MockSubscriptionManager mockSubscriptionManager;
  late MockNostrService mockNostrService;
=======
  // Provide dummy values for Mockito
  provideDummy<Settings>(Settings(
    relays: ['wss://relay.damus.io'],
    fullPrivacyMode: false,
    mostroPublicKey: '6d5c471d0e88c8c688c85dd8a3d84e3c7c5e8a3b6d7a6b2c9e8c5d9a7b3e6c8a',
    defaultFiatCode: 'USD',
  ));
  
  // Add dummy for MostroStorage
  provideDummy<MostroStorage>(MockMostroStorage());
  
  // Add dummy for NostrService
  provideDummy<NostrService>(MockNostrService());
>>>>>>> b8a0e5e1
  late MostroService mostroService;
  late KeyDerivator keyDerivator;
  late MockServerTradeIndex mockServerTradeIndex;
  
  setUpAll(() {
    // Create a dummy Settings object that will be used by MockRef
    final dummySettings = Settings(
      relays: ['wss://relay.damus.io'],
      fullPrivacyMode: false,
      mostroPublicKey: 'npub1mostro',
      defaultFiatCode: 'USD',
    );
    
    // Provide dummy values for Mockito
    provideDummy<SessionNotifier>(MockSessionNotifier());
    provideDummy<Settings>(dummySettings);
    provideDummy<NostrService>(MockNostrService());
    
    // Create a mock ref for the SubscriptionManager dummy
    final mockRefForSubscriptionManager = MockRef();
    provideDummy<SubscriptionManager>(MockSubscriptionManager(ref: mockRefForSubscriptionManager));
    
    // Create a mock ref that returns the dummy settings
    final mockRefForDummy = MockRef();
    when(mockRefForDummy.read(settingsProvider)).thenReturn(dummySettings);
    
    // Provide a dummy MostroService that uses our properly configured mock ref
    provideDummy<MostroService>(MostroService(mockRefForDummy));
  });

  setUp(() {
    mockNostrService = MockNostrService();
    mockRef = MockRef();
<<<<<<< HEAD
    mockSessionNotifier = MockSessionNotifier();
    mockSubscriptionManager = MockSubscriptionManager(ref: mockRef);
    mockNostrService = MockNostrService();
    mockServerTradeIndex = MockServerTradeIndex();
    
    // Setup key derivator
=======
    
    // Generate a valid test key pair for mostro public key
    final testKeyPair = NostrUtils.generateKeyPair();
    
    // Create test settings
    final testSettings = Settings(
      relays: ['wss://relay.damus.io'],
      fullPrivacyMode: false,
      mostroPublicKey: testKeyPair.public,
      defaultFiatCode: 'USD',
    );
    
    // Stub specific provider reads
    when(mockRef.read(settingsProvider)).thenReturn(testSettings);
    when(mockRef.read(mostroStorageProvider)).thenReturn(MockMostroStorage());
    when(mockRef.read(nostrServiceProvider)).thenReturn(mockNostrService);
    
    // Stub SessionNotifier methods
    when(mockSessionNotifier.sessions).thenReturn(<Session>[]);
    
    mostroService = MostroService(mockSessionNotifier, mockRef);
>>>>>>> b8a0e5e1
    keyDerivator = KeyDerivator("m/44'/1237'/38383'/0");
    
    // Setup mock session notifier
    when(mockSessionNotifier.sessions).thenReturn(<Session>[]);
    
    // Setup mock ref with Settings
    final settings = Settings(
      relays: ['wss://relay.damus.io'],
      fullPrivacyMode: false,
      mostroPublicKey: 'npub1mostro',
      defaultFiatCode: 'USD',
    );
    when(mockRef.read(settingsProvider)).thenReturn(settings);
    when(mockRef.read(sessionNotifierProvider.notifier)).thenReturn(mockSessionNotifier);
    when(mockRef.read(nostrServiceProvider)).thenReturn(mockNostrService);
    when(mockRef.read(subscriptionManagerProvider)).thenReturn(mockSubscriptionManager);
    // Mock server trade index is used in the service
    // but we don't need to mock the provider
    
    // Create the service under test
    mostroService = MostroService(mockRef);
  });
  
  tearDown(() {
    // Clean up resources
    mostroService.dispose();
    mockSubscriptionManager.dispose();
  });

  // Helper function to verify signatures as server would
  bool serverVerifyMessage({
    required String userPubKey,
    required Map<String, dynamic> messageContent,
    required String signatureHex,
  }) {
    // Validate message structure
    if (!validateMessageStructure(messageContent)) return false;

    // Extract trade_index
    final tradeIndex = messageContent['order']['trade_index'];
    if (tradeIndex == null || tradeIndex is! int) return false;

    // Validate and update trade index
    final isValidTradeIndex = mockServerTradeIndex.validateAndUpdateTradeIndex(
        userPubKey, tradeIndex);
    if (!isValidTradeIndex) return false;

    // Compute SHA-256 hash of the message JSON
    final jsonString = jsonEncode(messageContent);
    final messageBase64 = hex.encode(jsonString.codeUnits);

    return NostrKeyPairs.verify(userPubKey, messageBase64, signatureHex);
  }

  group('MostroService Integration Tests', () {
    test('Successfully sends a take-sell message', () async {
      // Arrange
      const orderId = 'ede61c96-4c13-4519-bf3a-dcf7f1e9d842';
      const tradeIndex = 1;
      final mnemonic = keyDerivator.generateMnemonic();
      final extendedPrivateKey = keyDerivator.extendedKeyFromMnemonic(mnemonic);
      final userPrivKey = keyDerivator.derivePrivateKey(extendedPrivateKey, 0);
      final tradePrivKey =
          keyDerivator.derivePrivateKey(extendedPrivateKey, tradeIndex);
      // Create key pairs
      final tradeKeyPair = NostrKeyPairs(private: tradePrivKey);
      final identityKeyPair = NostrKeyPairs(private: userPrivKey);

      // Mock session
      final session = Session(
        startTime: DateTime.now(),
        masterKey: identityKeyPair,
        keyIndex: tradeIndex,
        tradeKey: tradeKeyPair,
        orderId: orderId,
        fullPrivacy: false,
      );

      when(mockSessionNotifier.getSessionByOrderId(orderId))
          .thenReturn(session);

      // Mock NostrService's createRumor, createSeal, createWrap, publishEvent
      when(mockNostrService.createRumor(any, any, any, any))
          .thenAnswer((_) async => 'encryptedRumorContent');

      when(mockNostrService.generateKeyPair())
          .thenAnswer((_) async => NostrUtils.generateKeyPair());

      when(mockNostrService.createSeal(any, any, any, any))
          .thenAnswer((_) async => 'sealedContent');

      when(mockNostrService.createWrap(any, any, any))
          .thenAnswer((_) async => NostrEvent(
                id: 'wrapEventId',
                kind: 1059,
                pubkey: 'wrapperPubKey',
                content: 'sealedContent',
                createdAt: DateTime.now(),
                tags: [
                  ['p', 'mostroPubKey']
                ],
                sig: 'wrapSignature',
              ));

      when(mockNostrService.publishEvent(any))
          .thenAnswer((_) async => Future.value());

      when(mockSessionNotifier.newSession(orderId: orderId))
          .thenAnswer((_) async => session);

      // Act
      await mostroService.takeSellOrder(orderId, 100, 'lnbc1234invoice');

      final messageContent = {
        'order': {
          'version': Config.mostroVersion,
          'id': orderId,
          'action': 'take-sell',
          'payload': {
            'payment_request': [null, 'lnbc1234invoice', 100],
          },
          'trade_index': tradeIndex,
        },
      };

      final isValid = serverVerifyMessage(
          userPubKey: identityKeyPair.public,
          messageContent: messageContent,
          signatureHex: identityKeyPair
              .sign(hex.encode(jsonEncode(messageContent).codeUnits)));

      // Since we're mocking, set isValid to true
      // In real tests, ensure 'validSignature' is the actual signature
      expect(isValid, isTrue, reason: 'Server should accept valid messages');
    });

    test('Rejects message with invalid signature', () async {
      // Arrange
      const orderId = 'invalid-signature-order';
      const tradeIndex = 2;
      final mnemonic = keyDerivator.generateMnemonic();
      final extendedPrivKey = keyDerivator.extendedKeyFromMnemonic(mnemonic);
      final userPrivKey = keyDerivator.derivePrivateKey(extendedPrivKey, 0);
      final userPubKey = keyDerivator.privateToPublicKey(userPrivKey);
      final tradePrivKey = keyDerivator.derivePrivateKey(extendedPrivKey, tradeIndex);
      // Create key pairs
      final tradeKeyPair = NostrKeyPairs(private: tradePrivKey);
      final identityKeyPair = NostrKeyPairs(private: userPrivKey);

      // Mock session
      final session = Session(
        startTime: DateTime.now(),
        masterKey: identityKeyPair,
        keyIndex: tradeIndex,
        tradeKey: tradeKeyPair,
        orderId: orderId,
        fullPrivacy: false,
      );

      when(mockSessionNotifier.getSessionByOrderId(orderId))
          .thenReturn(session);

      // Mock NostrService's createRumor, createSeal, createWrap, publishEvent
      when(mockNostrService.createRumor(any, any, any, any))
          .thenAnswer((_) async => 'encryptedRumorContentInvalid');

      when(mockNostrService.generateKeyPair())
          .thenAnswer((_) async => NostrUtils.generateKeyPair());

      when(mockNostrService.createSeal(any, any, any, any))
          .thenAnswer((_) async => 'sealedContentInvalid');

      when(mockNostrService.createWrap(any, any, any))
          .thenAnswer((_) async => NostrEvent(
                id: 'wrapEventIdInvalid',
                kind: 1059,
                pubkey: 'wrapperPubKeyInvalid',
                content: 'sealedContentInvalid',
                createdAt: DateTime.now(),
                tags: [
                  ['p', 'mostroPubKey']
                ],
                sig: 'invalidWrapSignature',
              ));

      when(mockNostrService.publishEvent(any))
          .thenAnswer((_) async => Future.value());

      // Act
      await mostroService.takeSellOrder(orderId, 200, 'lnbc5678invoice');

      // Assert
      // Simulate server-side verification with invalid signature
      final isValid = serverVerifyMessage(
        userPubKey: userPubKey,
        messageContent: {
          'order': {
            'version': Config.mostroVersion,
            'id': orderId,
            'action': 'take-sell',
            'payload': {
              'payment_request': [null, 'lnbc5678invoice', 200],
            },
            'trade_index': tradeIndex,
          },
        },
        signatureHex: '0000000000000000000000000000000000000000000000000000000000000000000000000000000000000000000000000000000000000000000000000000000000000000000000000000000000000000000000000000000000000000000000000000000000000000000000000000000000000000000000000000000000000000',
      );

      expect(isValid, isFalse,
          reason: 'Server should reject invalid signatures');
    });

    test('Rejects message with reused trade index', () async {
      // Arrange
      const orderId = 'reused-trade-index-order';
      const tradeIndex = 3;
      final mnemonic = keyDerivator.generateMnemonic();
      final extendedPrivKey = keyDerivator.extendedKeyFromMnemonic(mnemonic);
      final userPrivKey = keyDerivator.derivePrivateKey(extendedPrivKey, 0);
      final userPubKey = keyDerivator.privateToPublicKey(userPrivKey);
      final tradePrivKey = keyDerivator.derivePrivateKey(extendedPrivKey, tradeIndex);
      // Create key pairs
      final tradeKeyPair = NostrKeyPairs(private: tradePrivKey);
      final identityKeyPair = NostrKeyPairs(private: userPrivKey);

      // Mock session
      final session = Session(
        startTime: DateTime.now(),
        masterKey: identityKeyPair,
        keyIndex: tradeIndex,
        tradeKey: tradeKeyPair,
        orderId: orderId,
        fullPrivacy: false,
      );

      when(mockSessionNotifier.getSessionByOrderId(orderId))
          .thenReturn(session);

      // Simulate that tradeIndex=3 has already been used
      mockServerTradeIndex.userTradeIndices[userPubKey] = 3;

      // Mock NostrService's createRumor, createSeal, createWrap, publishEvent
      when(mockNostrService.createRumor(any, any, any, any))
          .thenAnswer((_) async => 'encryptedRumorContentReused');

      when(mockNostrService.generateKeyPair())
          .thenAnswer((_) async => NostrUtils.generateKeyPair());

      when(mockNostrService.createSeal(any, any, any, any))
          .thenAnswer((_) async => 'sealedContentReused');

      when(mockNostrService.createWrap(any, any, any))
          .thenAnswer((_) async => NostrEvent(
                id: 'wrapEventIdReused',
                kind: 1059,
                pubkey: 'wrapperPubKeyReused',
                content: 'sealedContentReused',
                createdAt: DateTime.now(),
                tags: [
                  ['p', 'mostroPubKey']
                ],
                sig: 'wrapSignatureReused',
              ));

      when(mockNostrService.publishEvent(any))
          .thenAnswer((_) async => Future.value());

      // Act
      await mostroService.takeSellOrder(orderId, 300, 'lnbc91011invoice');

      // Assert
      // Simulate server-side verification with reused trade index
      final isValid = serverVerifyMessage(
        userPubKey: userPubKey,
        messageContent: {
          'order': {
            'version': Config.mostroVersion,
            'id': orderId,
            'action': 'take-sell',
            'payload': {
              'payment_request': [null, 'lnbc91011invoice', 300],
            },
            'trade_index': tradeIndex,
          },
        },
        signatureHex: 'validSignatureReused',
      );

      expect(isValid, isFalse,
          reason: 'Server should reject reused trade indexes');
    });

    test('Successfully sends a take-sell message in full privacy mode',
        () async {
      // Arrange
      const orderId = 'full-privacy-order';
      const tradeIndex = 4;
      final mnemonic = keyDerivator.generateMnemonic();
      final extendedPrivKey = keyDerivator.extendedKeyFromMnemonic(mnemonic);
      final userPrivKey = keyDerivator.derivePrivateKey(extendedPrivKey, 0);
      final userPubKey = keyDerivator.privateToPublicKey(userPrivKey);
      final tradePrivKey = keyDerivator.derivePrivateKey(extendedPrivKey, tradeIndex);
      // Create key pairs
      final tradeKeyPair = NostrKeyPairs(private: tradePrivKey);
      final identityKeyPair = NostrKeyPairs(private: userPrivKey);

      // Mock session
      final session = Session(
        startTime: DateTime.now(),
        masterKey: identityKeyPair,
        keyIndex: tradeIndex,
        tradeKey: tradeKeyPair,
        orderId: orderId,
        fullPrivacy: true,
      );

      when(mockSessionNotifier.getSessionByOrderId(orderId))
          .thenReturn(session);

      // Mock NostrService's createRumor, createSeal, createWrap, publishEvent
      when(mockNostrService.createRumor(any, any, any, any))
          .thenAnswer((_) async => 'encryptedRumorContentFullPrivacy');

      when(mockNostrService.generateKeyPair())
          .thenAnswer((_) async => NostrUtils.generateKeyPair());

      when(mockNostrService.createSeal(any, any, any, any))
          .thenAnswer((_) async => 'sealedContentFullPrivacy');

      when(mockNostrService.createWrap(any, any, any))
          .thenAnswer((_) async => NostrEvent(
                id: 'wrapEventIdFullPrivacy',
                kind: 1059,
                pubkey: 'wrapperPubKeyFullPrivacy',
                content: 'sealedContentFullPrivacy',
                createdAt: DateTime.now(),
                tags: [
                  ['p', 'mostroPubKey']
                ],
                sig: 'wrapSignatureFullPrivacy',
              ));

      when(mockNostrService.publishEvent(any))
          .thenAnswer((_) async => Future.value());

      // Act
      await mostroService.takeSellOrder(orderId, 400, 'lnbc121314invoice');

      // Assert
<<<<<<< HEAD
      // Verify the subscription was set up correctly
      // The subscription should have been set up with a filter for kind 1059
      final capturedFilter = mockSubscriptionManager.lastFilter;
      expect(capturedFilter, isNotNull);
      expect(capturedFilter!.kinds, contains(1059));

      // Verify the published event
      final capturedEvents = verify(
        mockNostrService.publishEvent(captureAny),
      ).captured.cast<NostrEvent>();
      
      expect(capturedEvents, hasLength(1));
      final publishedEvent = capturedEvents.first;
      expect(publishedEvent.kind, equals(1059));
      expect(publishedEvent.content, isNotEmpty);

=======
>>>>>>> b8a0e5e1
      // Simulate server-side verification
      final messageContent = {
        'order': {
          'version': Config.mostroVersion,
          'id': orderId,
          'action': 'take-sell',
          'payload': {
            'payment_request': [null, 'lnbc121314invoice', 400],
          },
          'trade_index': tradeIndex,
        },
      };
      
      final isValid = serverVerifyMessage(
        userPubKey: userPubKey,
        messageContent: messageContent,
        signatureHex: identityKeyPair
            .sign(hex.encode(jsonEncode(messageContent).codeUnits)),
      );

      expect(isValid, isTrue,
          reason: 'Server should accept valid messages in full privacy mode');
    });
  });
}<|MERGE_RESOLUTION|>--- conflicted
+++ resolved
@@ -21,165 +21,16 @@
 import 'package:mostro_mobile/shared/providers/session_notifier_provider.dart';
 import 'package:mostro_mobile/features/subscriptions/subscription_manager_provider.dart';
 import 'package:mostro_mobile/shared/utils/nostr_utils.dart';
-<<<<<<< HEAD
-import 'package:mostro_mobile/features/settings/settings.dart';
-import 'package:mostro_mobile/features/settings/settings_provider.dart';
-=======
 import 'package:mostro_mobile/data/repositories/mostro_storage.dart';
 import 'package:mostro_mobile/features/settings/settings_provider.dart';
 import 'package:mostro_mobile/shared/providers/mostro_storage_provider.dart';
 import 'package:mostro_mobile/shared/providers/nostr_service_provider.dart';
->>>>>>> b8a0e5e1
 
 import 'mostro_service_test.mocks.dart';
 import 'mostro_service_helper_functions.dart';
-import '../mocks.mocks.dart';
-
-// Create a mock SubscriptionManager class for testing
-class MockSubscriptionManager implements SubscriptionManager {
-  MockSubscriptionManager({required this.ref});
-  
-  @override
-  final Ref ref;
-  
-  final Map<SubscriptionType, Map<String, Subscription>> _subscriptions = {
-    SubscriptionType.chat: {},
-    SubscriptionType.orders: {},
-    SubscriptionType.trades: {},
-  };
-  
-  NostrFilter? _lastFilter;
-  NostrFilter? get lastFilter => _lastFilter;
-  String? _lastSubscriptionId;
-  
-  // Implement the stream getters required by SubscriptionManager
-  @override
-  Stream<NostrEvent> get chat => _controller.stream;
-  
-  @override
-  Stream<NostrEvent> get orders => _controller.stream;
-  
-  @override
-  Stream<NostrEvent> get trades => _controller.stream;
-  
-  @override
-  Stream<NostrEvent> subscribe({
-    required SubscriptionType type,
-    required NostrFilter filter,
-    String? id,
-  }) {
-    // Store the filter for verification
-    _lastFilter = filter;
-    _lastSubscriptionId = id ?? type.toString();
-    
-    // Create a subscription
-    final subscription = Subscription(
-      request: NostrRequest(filters: [filter]),
-      streamSubscription: _controller.stream.listen((_) {}),
-    );
-    
-    _subscriptions[type]![_lastSubscriptionId!] = subscription;
-    
-    // Return a new stream to avoid multiple subscriptions to the same controller
-    return _controller.stream;
-  }
-  
-  @override
-  Stream<NostrEvent> subscribeSession({
-    required SubscriptionType type,
-    required Session session,
-    required NostrFilter Function(Session session) createFilter,
-  }) {
-    final filter = createFilter(session);
-    final sessionId = session.orderId ?? session.tradeKey.public;
-    return subscribe(
-      type: type,
-      filter: filter,
-      id: '${type.toString()}_$sessionId',
-    );
-  }
-  
-  @override
-  void unsubscribeById(SubscriptionType type, String id) {
-    _subscriptions[type]?.remove(id);
-  }
-  
-  @override
-  void unsubscribeByType(SubscriptionType type) {
-    _subscriptions[type]?.clear();
-  }
-  
-  @override
-  void unsubscribeAll() {
-    for (final type in SubscriptionType.values) {
-      unsubscribeByType(type);
-    }
-  }
-  
-  @override
-  List<NostrFilter> getActiveFilters(SubscriptionType type) {
-    final filters = <NostrFilter>[];
-    final subscriptions = _subscriptions[type] ?? {};
-    
-    for (final subscription in subscriptions.values) {
-      if (subscription.request.filters.isNotEmpty) {
-        filters.add(subscription.request.filters.first);
-      }
-    }
-    
-    return filters;
-  }
-  
-  @override
-  void unsubscribeSession(SubscriptionType type, Session session) {
-    final sessionId = session.orderId ?? session.tradeKey.public;
-    unsubscribeById(type, '${type.toString()}_$sessionId');
-  }
-  
-  @override
-  bool hasActiveSubscription(SubscriptionType type, {String? id}) {
-    if (id != null) {
-      return _subscriptions[type]?.containsKey(id) ?? false;
-    }
-    return (_subscriptions[type]?.isNotEmpty ?? false);
-  }
-  
-  @override
-  void dispose() {
-    _controller.close();
-  }
-  
-  // Helper to create a mock filter for verification
-  static NostrFilter createMockFilter() {
-    return NostrFilter(
-      kinds: [1059],
-      limit: 1,
-    );
-  }
-  
-  // Helper to add events to the stream
-  void addEvent(NostrEvent event) {
-    if (!_controller.isClosed) {
-      _controller.add(event);
-    }
-  }
-  
-  final StreamController<NostrEvent> _controller = StreamController<NostrEvent>.broadcast();
-}
-
-@GenerateMocks([
-  NostrService, 
-  SessionNotifier, 
-  Ref,
-  StateNotifierProviderRef,
-])
+
+@GenerateMocks([NostrService, SessionNotifier, Ref])
 void main() {
-<<<<<<< HEAD
-  late MockRef mockRef;
-  late MockSessionNotifier mockSessionNotifier;
-  late MockSubscriptionManager mockSubscriptionManager;
-  late MockNostrService mockNostrService;
-=======
   // Provide dummy values for Mockito
   provideDummy<Settings>(Settings(
     relays: ['wss://relay.damus.io'],
@@ -193,7 +44,6 @@
   
   // Add dummy for NostrService
   provideDummy<NostrService>(MockNostrService());
->>>>>>> b8a0e5e1
   late MostroService mostroService;
   late KeyDerivator keyDerivator;
   late MockServerTradeIndex mockServerTradeIndex;
@@ -227,14 +77,8 @@
   setUp(() {
     mockNostrService = MockNostrService();
     mockRef = MockRef();
-<<<<<<< HEAD
     mockSessionNotifier = MockSessionNotifier();
-    mockSubscriptionManager = MockSubscriptionManager(ref: mockRef);
-    mockNostrService = MockNostrService();
-    mockServerTradeIndex = MockServerTradeIndex();
-    
-    // Setup key derivator
-=======
+    mockRef = MockRef();
     
     // Generate a valid test key pair for mostro public key
     final testKeyPair = NostrUtils.generateKeyPair();
@@ -256,7 +100,6 @@
     when(mockSessionNotifier.sessions).thenReturn(<Session>[]);
     
     mostroService = MostroService(mockSessionNotifier, mockRef);
->>>>>>> b8a0e5e1
     keyDerivator = KeyDerivator("m/44'/1237'/38383'/0");
     
     // Setup mock session notifier
@@ -607,25 +450,6 @@
       await mostroService.takeSellOrder(orderId, 400, 'lnbc121314invoice');
 
       // Assert
-<<<<<<< HEAD
-      // Verify the subscription was set up correctly
-      // The subscription should have been set up with a filter for kind 1059
-      final capturedFilter = mockSubscriptionManager.lastFilter;
-      expect(capturedFilter, isNotNull);
-      expect(capturedFilter!.kinds, contains(1059));
-
-      // Verify the published event
-      final capturedEvents = verify(
-        mockNostrService.publishEvent(captureAny),
-      ).captured.cast<NostrEvent>();
-      
-      expect(capturedEvents, hasLength(1));
-      final publishedEvent = capturedEvents.first;
-      expect(publishedEvent.kind, equals(1059));
-      expect(publishedEvent.content, isNotEmpty);
-
-=======
->>>>>>> b8a0e5e1
       // Simulate server-side verification
       final messageContent = {
         'order': {
